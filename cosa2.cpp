--- conflicted
+++ resolved
@@ -194,28 +194,13 @@
     RelationalTransitionSystem rts(s);
     BTOR2Encoder btor_enc(filename, rts);
 
-<<<<<<< HEAD
-    // cout << "Created TransitionSystem with:\n";
-    // cout << "\t" << rts.inputs().size() << " input variables." << endl;
-    // cout << "\t" << rts.states().size() << " state variables." << endl;
-=======
-  unsigned int num_bad = btor_enc.badvec().size();
-  if (prop_idx >= num_bad)
-  {
-    cout << "Property index " << prop_idx;
-    cout << " is greater than the number of bad tags in the btor file (";
-    cout << num_bad << ")" << endl;
-    return 3;
-  }
->>>>>>> 6bc9d5f2
-
     unsigned int num_bad = btor_enc.badvec().size();
     if (prop_idx >= num_bad)
     {
       cout << "Property index " << prop_idx;
       cout << " is greater than the number of bad tags in the btor file (";
       cout << num_bad << ")" << endl;
-      return 1;
+      return 3;
     }
 
     Term bad = btor_enc.badvec()[prop_idx];
