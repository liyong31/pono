/*********************                                                  */
/*! \file coi.cpp
** \verbatim
** Top contributors (to current version):
**   Florian Lonsing, Makai Mann
** This file is part of the pono project.
** Copyright (c) 2019 by the authors listed in the file AUTHORS
** in the top-level source directory) and their institutional affiliations.
** All rights reserved.  See the file LICENSE in the top-level source
** directory for licensing information.\endverbatim
**
** \brief Class for performing cone of influence reduction
**
**
**/

#include "utils/fcoi.h"

#include "assert.h"
#include "smt-switch/utils.h"
#include "utils/logger.h"

using namespace smt;
using namespace std;

namespace pono {

FunctionalConeOfInfluence::FunctionalConeOfInfluence(
    const TransitionSystem & ts, int verbosity)
    : ts_(ts), verbosity_(verbosity), local_logger_(verbosity_)
{
  if (!ts_.is_functional()) {
    throw PonoException(
        "Temporary restriction: cone-of-influence analysis "
        "currently supported for functional transition systems only.");
  }
}

/* Main COI function. */
void FunctionalConeOfInfluence::compute_coi(const TermVec & terms)
{
  // clear all the data structures from a previous call
  clear();

  assert(coi_visited_terms_.empty());
  if (verbosity_ >= 3) print_coi_info(terms);

  UnorderedTermSet new_coi_state_vars;
  UnorderedTermSet new_coi_input_vars;

  /* Traverse terms and collect all state/input variables. */
  local_logger_.log(1, "COI analysis");

  for (auto t : terms) {
    compute_term_coi(t, new_coi_state_vars, new_coi_input_vars);
  }

  assert(statevars_in_coi_.empty());
  assert(inputvars_in_coi_.empty());

  /* Add state/input variables found in bad-state term to global collections. */
  for (auto sv : new_coi_state_vars) statevars_in_coi_.insert(sv);
  for (auto sv : new_coi_input_vars) inputvars_in_coi_.insert(sv);

  /* Traverse constraints and collect all state/input variables. */
  local_logger_.log(1, "COI analysis: constraints");
  compute_coi_trans_constraints();

  /* Traverse next-state functions of state-variables that were
     already collected. The loop breaks when no new state/input
     variables were found. Every term is visited at most once during
     the whole COI analysis. */
  unsigned int num_statevars;
  unsigned int num_inputvars;
  unsigned int iterations = 0;
  do {
    iterations++;
    num_statevars = statevars_in_coi_.size();
    num_inputvars = inputvars_in_coi_.size();

    local_logger_.log(
        1, "COI analysis: next-state functions, iteration {}", iterations);
    compute_coi_next_state_funcs();

  } while (statevars_in_coi_.size() != num_statevars
           || inputvars_in_coi_.size() != num_inputvars);

  /* TODO/NOTE: we do NOT traverse 'init_' constraint to search for
     new state variables. The initial constraint term can have any
     arbitrary structure and hence may be difficult to analyze
     precisely. */

  if (verbosity_ >= 3) {
    local_logger_.log(3, "COI analysis completed");
    for (auto var : statevars_in_coi_)
      local_logger_.log(3, "  - found COI statevar {}", var);
    for (auto var : inputvars_in_coi_)
      local_logger_.log(3, "  - found COI inputvar {}", var);

    local_logger_.log(3, "Original system had:");
    for (auto var : ts_.statevars())
      local_logger_.log(3, "  - statevar {}", var);
    for (auto var : ts_.inputvars())
      local_logger_.log(3, "  - inputvar {}", var);
  }
}

void FunctionalConeOfInfluence::clear()
{
  statevars_in_coi_.clear();
  inputvars_in_coi_.clear();
  coi_visited_terms_.clear();
}

/* For debugging only. */
void FunctionalConeOfInfluence::print_term_dfs(const Term & term)
{
  UnorderedTermSet visited_terms;
  TermVec open_terms;
  open_terms.push_back(term);
  Term cur;

  while (!open_terms.empty()) {
    cur = open_terms.back();
    open_terms.pop_back();

    if (visited_terms.find(cur) == visited_terms.end()) {
      // cache 'cur' and push its children
      visited_terms.insert(cur);

      cout << "  visiting term: " << cur << "\n";
      if (cur->is_symbol()) cout << "    ..is symbol\n";

      for (auto child : cur) {
        cout << "    pushing child: " << child << "\n";
        open_terms.push_back(child);
      }
    }
  }
}

/* For debugging only. */
void FunctionalConeOfInfluence::print_coi_info(const TermVec & terms)
{
  cout << "TEST PRINT COI\n";
  cout << "terms to keep:" << endl;
  for (auto t : terms) {
    cout << t << endl;
    print_term_dfs(t);
  }

  cout << "init_ term: " << ts_.init() << "\n";
  print_term_dfs(ts_.init());

  cout << "trans_ term: " << ts_.trans() << "\n";
  print_term_dfs(ts_.trans());

  cout << "input vars: \n";
  for (auto inputvar : ts_.inputvars()) cout << "  " << inputvar << "\n";

  cout << "state vars: \n";
  for (auto statevar : ts_.statevars()) cout << "  " << statevar << "\n";

  cout << "constraints: \n";
  for (auto constr : ts_.constraints()) cout << "  " << constr.first << "\n";
}

/* Add 'term' to 'set' if it does not already appear there. */
/* Traverse 'term', collect state/input variables, and add them to
   global sets 'new_coi_state_vars' and 'new_coi_input_vars'. */
void FunctionalConeOfInfluence::compute_term_coi(
    const Term & term,
    UnorderedTermSet & new_coi_state_vars,
    UnorderedTermSet & new_coi_input_vars)
{
  assert(term != NULL);
  TermVec open_terms;
  open_terms.push_back(term);
  Term cur;

  /* Depth-first search of term structure 'term'. */
  while (!open_terms.empty()) {
    cur = open_terms.back();
    open_terms.pop_back();

    /* Use global set 'coi_visited_terms' here to avoid visiting terms
       multiple times when we call this function on different terms. */
    if (coi_visited_terms_.find(cur) == coi_visited_terms_.end()) {
      /* Cache 'cur' and push its children. */
      coi_visited_terms_.insert(cur);
      local_logger_.log(3, "  visiting COI term: {}", cur);
      if (cur->is_symbol()) {
        local_logger_.log(3, "    ..is symbol");
        if (ts_.statevars().find(cur) != ts_.statevars().end()) {
          assert(ts_.inputvars().find(cur) == ts_.inputvars().end());
          assert(!ts_.is_next_var(cur));
          local_logger_.log(3, "collect COI statevar {}", cur);
          new_coi_state_vars.insert(cur);
        } else if (ts_.inputvars().find(cur) != ts_.inputvars().end()) {
          assert(!ts_.is_curr_var(cur));
          assert(!ts_.is_next_var(cur));
          local_logger_.log(3, "collect COI inputvar {}", cur);
          new_coi_input_vars.insert(cur);
        }
      }

      for (auto child : cur) {
        local_logger_.log(3, "    pushing child: {}", child);
        open_terms.push_back(child);
      }
    }
  }
}

/* Collect state/input variables that appear in next-state functions
   of state-variables that were already collected. */
void FunctionalConeOfInfluence::compute_coi_next_state_funcs()
{
  UnorderedTermSet new_coi_state_vars;
  UnorderedTermSet new_coi_input_vars;
  /* Seed the search using state-variables that were collected already. */
  TermVec unprocessed_state_vars;
  for (auto state_var : statevars_in_coi_)
    unprocessed_state_vars.push_back(state_var);

  while (!unprocessed_state_vars.empty()) {
    Term state_var = unprocessed_state_vars.back();
    unprocessed_state_vars.pop_back();
    assert(ts_.is_curr_var(state_var));
    const smt::UnorderedTermMap & state_updates = ts_.state_updates();
    Term next_func = NULL;
    /* May find state variables without next-function. */
    auto elem = ts_.state_updates().find(state_var);
    if (elem != ts_.state_updates().end()) next_func = elem->second;

    assert(new_coi_state_vars.empty());
    assert(new_coi_input_vars.empty());

    if (next_func != NULL)
      compute_term_coi(next_func, new_coi_state_vars, new_coi_input_vars);

    /* Add newly found state/input variables to global sets
       'statevars_in_coi_' and 'inputvars_in_coi_'. */
    for (auto sv : new_coi_state_vars) {
      if (statevars_in_coi_.find(sv) == statevars_in_coi_.end()) {
        statevars_in_coi_.insert(sv);
        unprocessed_state_vars.push_back(sv);
      }
    }
    for (auto sv : new_coi_input_vars) {
      inputvars_in_coi_.insert(sv);
    }

    new_coi_state_vars.clear();
    new_coi_input_vars.clear();
  }
}

/* Collect state/input variables that appear in constraints that were
   added to the transition system. */
void FunctionalConeOfInfluence::compute_coi_trans_constraints()
{
  UnorderedTermSet new_coi_state_vars;
  UnorderedTermSet new_coi_input_vars;

<<<<<<< HEAD
  for (auto constr : ts_.constraints()) {
    local_logger_.log(3, "  trans constraints--constr: {}", constr);
    compute_term_coi(constr, new_coi_state_vars, new_coi_input_vars);
=======
  for (const auto & e : ts_.constraints()) {
    logger.log(3, "  trans constraints--constr: {}", e.first);
    compute_term_coi(e.first, new_coi_state_vars, new_coi_input_vars);
>>>>>>> 0c8fcad5
  }

  /* Add newly collected variables to global collections. */
  for (auto sv : new_coi_state_vars)
    if (statevars_in_coi_.find(sv) == statevars_in_coi_.end())
      statevars_in_coi_.insert(sv);

  for (auto sv : new_coi_input_vars)
    if (inputvars_in_coi_.find(sv) == inputvars_in_coi_.end())
      inputvars_in_coi_.insert(sv);
}

}  // namespace pono<|MERGE_RESOLUTION|>--- conflicted
+++ resolved
@@ -263,15 +263,9 @@
   UnorderedTermSet new_coi_state_vars;
   UnorderedTermSet new_coi_input_vars;
 
-<<<<<<< HEAD
-  for (auto constr : ts_.constraints()) {
-    local_logger_.log(3, "  trans constraints--constr: {}", constr);
-    compute_term_coi(constr, new_coi_state_vars, new_coi_input_vars);
-=======
   for (const auto & e : ts_.constraints()) {
-    logger.log(3, "  trans constraints--constr: {}", e.first);
+    local_logger.log(3, "  trans constraints--constr: {}", e.first);
     compute_term_coi(e.first, new_coi_state_vars, new_coi_input_vars);
->>>>>>> 0c8fcad5
   }
 
   /* Add newly collected variables to global collections. */
