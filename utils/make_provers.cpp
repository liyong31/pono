/*********************                                                        */
/*! \file make_provers.cpp
** \verbatim
** Top contributors (to current version):
**   Makai Mann, Ahmed Irfan
** This file is part of the pono project.
** Copyright (c) 2019 by the authors listed in the file AUTHORS
** in the top-level source directory) and their institutional affiliations.
** All rights reserved.  See the file LICENSE in the top-level source
** directory for licensing information.\endverbatim
**
** \brief Utility functions for creating provers.
**
**
**/

#include "make_provers.h"

#include "engines/bmc.h"
#include "engines/bmc_simplepath.h"
#include "engines/ceg_prophecy_arrays.h"
#include "engines/cegar_values.h"
#include "engines/ic3ia.h"
#include "engines/ic3sa.h"
#include "engines/interpolantmc.h"
#include "engines/kinduction.h"
#include "engines/mbic3.h"
#include "engines/syguspdr.h"
#ifdef WITH_MSAT_IC3IA
#include "engines/msat_ic3ia.h"
#endif

#include "smt/available_solvers.h"

using namespace smt;
using namespace std;

namespace pono {

vector<Engine> all_engines()
{
  return { BMC, BMC_SP, KIND, MBIC3,
           #ifdef WITH_MSAT
           INTERP,
           IC3IA_ENGINE,
           #endif
           IC3SA_ENGINE
  };
}

shared_ptr<Prover> make_prover(Engine e,
                               const Property & p,
                               const TransitionSystem & ts,
                               const SmtSolver & slv,
                               PonoOptions opts)
{
  if (e == BMC) {
    return make_shared<Bmc>(p, ts, slv, opts);
  } else if (e == BMC_SP) {
    return make_shared<BmcSimplePath>(p, ts, slv, opts);
  } else if (e == KIND) {
    return make_shared<KInduction>(p, ts, slv, opts);
  } else if (e == INTERP) {
#ifdef WITH_MSAT
    return make_shared<InterpolantMC>(p, ts, slv, opts);
#else
    throw PonoException(
        "Interpolant-based modelchecking requires an interpolator");
#endif
  } else if (e == MBIC3) {
    return make_shared<ModelBasedIC3>(p, ts, slv, opts);
  } else if (e == IC3IA_ENGINE) {
#ifdef WITH_MSAT
    return make_shared<IC3IA>(p, ts, slv, opts);
#else
    throw PonoException(
        "IC3IA uses MathSAT for interpolants, but not built with MathSAT");
#endif
#ifdef WITH_MSAT_IC3IA
  } else if (e == MSAT_IC3IA) {
    return make_shared<MsatIC3IA>(p, ts, slv, opts);
#endif
<<<<<<< HEAD
  } else if (e == IC3SA_ENGINE) {
    return make_shared<IC3SA>(p, ts, slv, opts);
=======
  } else if (e == SYGUS_PDR) {
    return make_shared<SygusPdr>(p, ts, slv, opts);
>>>>>>> bc3165f0
  } else {
    throw PonoException("Unhandled engine");
  }
}

shared_ptr<Prover> make_ceg_proph_prover(Engine e,
                                         const Property & p,
                                         const TransitionSystem & ts,
                                         const SmtSolver & slv,
                                         PonoOptions opts)
{
  if (e == BMC) {
    return std::make_shared<CegProphecyArrays<Bmc>>(p, ts, slv, opts);
  } else if (e == BMC_SP) {
    return std::make_shared<CegProphecyArrays<BmcSimplePath>>(p, ts, slv, opts);
  } else if (e == KIND) {
    return std::make_shared<CegProphecyArrays<KInduction>>(p, ts, slv, opts);
  } else if (e == INTERP) {
    return std::make_shared<CegProphecyArrays<InterpolantMC>>(p, ts, slv, opts);
  } else if (e == MBIC3) {
    return std::make_shared<CegProphecyArrays<ModelBasedIC3>>(p, ts, slv, opts);
  } else if (e == IC3IA_ENGINE) {
#ifdef WITH_MSAT
    return std::make_shared<CegProphecyArrays<IC3IA>>(p, ts, slv, opts);
#else
    throw PonoException(
        "IC3IA uses MathSAT for interpolants, but not built with MathSAT");
#endif
  }
#ifdef WITH_MSAT_IC3IA
  else if (e == MSAT_IC3IA) {
    return std::make_shared<CegProphecyArrays<MsatIC3IA>>(p, ts, slv, opts);
  }
#endif
  else if (e == IC3SA_ENGINE) {
    return std::make_shared<CegProphecyArrays<IC3SA>>(p, ts, slv, opts);
  }
  else {
    throw PonoException("Unhandled engine");
  }
}

shared_ptr<Prover> make_cegar_values_prover(Engine e,
                                            const Property & p,
                                            const TransitionSystem & ts,
                                            const SmtSolver & slv,
                                            PonoOptions opts)
{
  if (e != IC3IA_ENGINE || !opts.ceg_prophecy_arrays_) {
    throw PonoException(
        "CegarValues currently only supports IC3IA with CegProphecyArrays");
  }

  return make_shared<CegarValues<CegProphecyArrays<IC3IA>>>(p, ts, slv, opts);
}

}  // namespace pono<|MERGE_RESOLUTION|>--- conflicted
+++ resolved
@@ -80,13 +80,10 @@
   } else if (e == MSAT_IC3IA) {
     return make_shared<MsatIC3IA>(p, ts, slv, opts);
 #endif
-<<<<<<< HEAD
   } else if (e == IC3SA_ENGINE) {
     return make_shared<IC3SA>(p, ts, slv, opts);
-=======
   } else if (e == SYGUS_PDR) {
     return make_shared<SygusPdr>(p, ts, slv, opts);
->>>>>>> bc3165f0
   } else {
     throw PonoException("Unhandled engine");
   }
