/*********************                                                        */
/*! \file make_provers.cpp
** \verbatim
** Top contributors (to current version):
**   Makai Mann, Ahmed Irfan
** This file is part of the pono project.
** Copyright (c) 2019 by the authors listed in the file AUTHORS
** in the top-level source directory) and their institutional affiliations.
** All rights reserved.  See the file LICENSE in the top-level source
** directory for licensing information.\endverbatim
**
** \brief Utility functions for creating provers.
**
**
**/

#include "make_provers.h"

#include "engines/bmc.h"
#include "engines/bmc_simplepath.h"
#include "engines/ceg_prophecy_arrays.h"
#include "engines/ic3ia.h"
#include "engines/ic3sa.h"
#include "engines/interpolantmc.h"
#include "engines/kinduction.h"
#include "engines/mbic3.h"
#ifdef WITH_MSAT_IC3IA
#include "engines/msat_ic3ia.h"
#endif

#include "smt/available_solvers.h"

using namespace smt;
using namespace std;

namespace pono {

vector<Engine> all_engines()
{
  return { BMC, BMC_SP, KIND, INTERP, MBIC3, IC3IA_ENGINE, IC3SA_ENGINE };
}

shared_ptr<Prover> make_prover(Engine e,
                               const Property & p,
                               const TransitionSystem & ts,
                               const SmtSolver & slv,
                               PonoOptions opts)
{
  if (e == BMC) {
    return make_shared<Bmc>(p, ts, slv, opts);
  } else if (e == BMC_SP) {
    return make_shared<BmcSimplePath>(p, ts, slv, opts);
  } else if (e == KIND) {
    return make_shared<KInduction>(p, ts, slv, opts);
  } else if (e == INTERP) {
#ifdef WITH_MSAT
    return make_shared<InterpolantMC>(p, ts, slv, opts);
#else
    throw PonoException(
        "Interpolant-based modelchecking requires an interpolator");
#endif
  } else if (e == MBIC3) {
    return make_shared<ModelBasedIC3>(p, ts, slv, opts);
  } else if (e == IC3IA_ENGINE) {
#ifdef WITH_MSAT
    return make_shared<IC3IA>(p, ts, slv, opts);
#else
    throw PonoException(
        "IC3IA uses MathSAT for interpolants, but not built with MathSAT");
#endif
#ifdef WITH_MSAT_IC3IA
  } else if (e == MSAT_IC3IA) {
    return make_shared<MsatIC3IA>(p, ts, slv, opts);
#endif
  } else if (e == IC3SA_ENGINE) {
    return make_shared<IC3SA>(p, ts, slv, opts);
  } else {
    throw PonoException("Unhandled engine");
  }
}

shared_ptr<Prover> make_ceg_proph_prover(Engine e,
                                         const Property & p,
                                         const TransitionSystem & ts,
                                         const SmtSolver & slv,
                                         PonoOptions opts)
{
  if (e == BMC) {
    return std::make_shared<CegProphecyArrays<Bmc>>(p, ts, slv, opts);
  } else if (e == BMC_SP) {
    return std::make_shared<CegProphecyArrays<BmcSimplePath>>(p, ts, slv, opts);
  } else if (e == KIND) {
    return std::make_shared<CegProphecyArrays<KInduction>>(p, ts, slv, opts);
  } else if (e == INTERP) {
    return std::make_shared<CegProphecyArrays<InterpolantMC>>(p, ts, slv, opts);
  } else if (e == MBIC3) {
    return std::make_shared<CegProphecyArrays<ModelBasedIC3>>(p, ts, slv, opts);
  } else if (e == IC3IA_ENGINE) {
#ifdef WITH_MSAT
    return std::make_shared<CegProphecyArrays<IC3IA>>(p, ts, slv, opts);
#else
    throw PonoException(
        "IC3IA uses MathSAT for interpolants, but not built with MathSAT");
#endif
  }
#ifdef WITH_MSAT_IC3IA
  else if (e == MSAT_IC3IA) {
    return std::make_shared<CegProphecyArrays<MsatIC3IA>>(p, ts, slv, opts);
  }
#endif
<<<<<<< HEAD
  else if (e == IC3SA_ENGINE) {
    return std::make_shared<CegProphecyArrays<IC3SA>>(p, ts, slv, opts);
  } else {
=======
  else {
>>>>>>> 63825b3a
    throw PonoException("Unhandled engine");
  }
}

}  // namespace pono<|MERGE_RESOLUTION|>--- conflicted
+++ resolved
@@ -108,13 +108,10 @@
     return std::make_shared<CegProphecyArrays<MsatIC3IA>>(p, ts, slv, opts);
   }
 #endif
-<<<<<<< HEAD
   else if (e == IC3SA_ENGINE) {
     return std::make_shared<CegProphecyArrays<IC3SA>>(p, ts, slv, opts);
-  } else {
-=======
+  }
   else {
->>>>>>> 63825b3a
     throw PonoException("Unhandled engine");
   }
 }
