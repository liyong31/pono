--- conflicted
+++ resolved
@@ -88,16 +88,14 @@
 [ $with_msat != default ] \
     && cmake_opts="$cmake_opts -DWITH_MSAT=$with_msat"
 
-<<<<<<< HEAD
+[ $with_cvc4 != default ] \
+    && cmake_opts="$cmake_opts -DWITH_CVC4=$with_cvc4"
+
 [ $python != default ] \
     && cmake_opts="$cmake_opts -DBUILD_PYTHON_BINDINGS=ON"
 
 [ $py2 != default ] \
     && cmake_opts="$cmake_opts -DUSE_PYTHON2=ON"
-=======
-[ $with_cvc4 != default ] \
-    && cmake_opts="$cmake_opts -DWITH_CVC4=$with_cvc4"
->>>>>>> a435c301
 
 root_dir=$(pwd)
 
