--- conflicted
+++ resolved
@@ -17,13 +17,10 @@
                         Required for interpolant based model checking
 --with-cvc4             build with CVC4 support (default: off)
 --debug                 build debug with debug symbols (default: off)
-<<<<<<< HEAD
 --python                compile with python bindings (default: off)
 --py2                   use python2 interpreter (default: python3)
-=======
 --static-lib            build a static library (default: shared)
 --static                build a static executable (default: dynamic); implies --static-lib
->>>>>>> f930274d
 EOF
   exit 0
 }
@@ -39,13 +36,10 @@
 with_msat=default
 with_cvc4=default
 debug=default
-<<<<<<< HEAD
 python=default
 py2=default
-=======
 lib_type=SHARED
 static_exec=NO
->>>>>>> f930274d
 
 buildtype=Release
 
@@ -79,20 +73,18 @@
             debug=yes;
             buildtype=Debug
             ;;
-<<<<<<< HEAD
         --python)
             python=yes
             ;;
         --py2)
             py2=yes
-=======
+            ;;
         --static-lib)
             lib_type=STATIC
             ;;
         --static)
             static_exec=YES;
             lib_type=STATIC;
->>>>>>> f930274d
             ;;
         *) die "unexpected argument: $1";;
     esac
