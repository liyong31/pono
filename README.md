--- conflicted
+++ resolved
@@ -28,7 +28,6 @@
 * `smt-switch/include/ops.h`: this contains all the ops you might need
   * Note: create indexed ops like `Op(Extract, 7, 4)`
 
-<<<<<<< HEAD
 ## Python bindings
 To build the `cosa2` python bindings, first make sure that you have [Cython](https://cython.org/) version >= 0.29 installed. Then ensure that `smt-switch` and its python bindings are installed. Finally, you can configure with `./configure.sh --python` and then build normally. The sequence of commands would be as follows:
 ```
@@ -48,7 +47,8 @@
 cd ../
 # Test the bindings
 pytest ./tests
-=======
+```
+
 ## Generating BTOR2 from Verilog
 
 The best tool for creating BTOR2 from Verilog is [Yosys](https://github.com/YosysHQ/yosys). Yosys has an excellent manual [here](http://www.clifford.at/yosys/files/yosys_manual.pdf). 
@@ -105,5 +105,4 @@
 
 # This writes to a file in BTOR2 format
 write_btor counter-false.btor2
->>>>>>> 8a0a893d
 ```