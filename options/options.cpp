/*********************                                                        */
/*! \file
 ** \verbatim
 ** Top contributors (to current version):
 **   Florian Lonsing, Makai Mann
 ** This file is part of the pono project.
 ** Copyright (c) 2019, 2020 by the authors listed in the file AUTHORS
 ** in the top-level source directory) and their institutional affiliations.
 ** All rights reserved.  See the file LICENSE in the top-level source
 ** directory for licensing information.\endverbatim
 **
 ** \brief
 **
 **
 **/

#include "options/options.h"
#include <iostream>
#include <string>
#include <vector>
#include "optionparser.h"
#include "utils/exceptions.h"

using namespace std;

/************************************* Option Handling setup
 * *****************************************/
// from optionparser-1.7 examples -- example_arg.cc
enum optionIndex
{
  UNKNOWN_OPTION,
  HELP,
  ENGINE,
  BOUND,
  PROP,
  VERBOSITY,
  RANDOM_SEED,
  VCDNAME,
  WITNESS,
  CEGPROPHARR,
  NO_CEGP_AXIOM_RED,
  STATICCOI,
  SHOW_INVAR,
  CHECK_INVAR,
  RESET,
  RESET_BND,
  CLK,
  SMT_SOLVER,
  LOGGING_SMT_SOLVER,
  NO_IC3_PREGEN,
  NO_IC3_INDGEN,
  IC3_RESET_INTERVAL,
  IC3_GEN_MAX_ITER,
  IC3_FUNCTIONAL_PREIMAGE,
  NO_IC3_UNSATCORE_GEN,
  NO_IC3SA_FUNC_REFINE,
  MBIC3_INDGEN_MODE,
  PROFILING_LOG_FILENAME,
<<<<<<< HEAD
  IC3IA_CVC4_PRED,
  IC3IA_CVC4_PRED_SIZE,
  IC3IA_CVC4_PRED_ALL_CONSTS
=======
  PSEUDO_INIT_PROP,
  ASSUME_PROP,
  CEGP_ABS_VALS,
  CEGP_ABS_VALS_CUTOFF,
  CEG_BV_ARITH,
  CEG_BV_ARITH_MIN_BW,
  PROMOTE_INPUTVARS,
  SYGUS_OP_LVL,
  SYGUS_TERM_MODE,
  IC3SA_INITIAL_TERMS_LVL,
  IC3SA_INTERP
>>>>>>> 1f2ea52d
};

struct Arg : public option::Arg
{
  static void printError(const char * msg1,
                         const option::Option & opt,
                         const char * msg2)
  {
    fprintf(stderr, "%s", msg1);
    fwrite(opt.name, opt.namelen, 1, stderr);
    fprintf(stderr, "%s", msg2);
  }

  static option::ArgStatus Numeric(const option::Option & option, bool msg)
  {
    char * endptr = 0;
    if (option.arg != 0 && strtol(option.arg, &endptr, 10)) {
    };
    if (endptr != option.arg && *endptr == 0) return option::ARG_OK;

    if (msg) printError("Option '", option, "' requires a numeric argument\n");
    return option::ARG_ILLEGAL;
  }

  static option::ArgStatus NonEmpty(const option::Option & option, bool msg)
  {
    if (option.arg != 0 && option.arg[0] != 0) return option::ARG_OK;

    if (msg)
      printError("Option '", option, "' requires a non-empty argument\n");
    return option::ARG_ILLEGAL;
  }
};

const option::Descriptor usage[] = {
  { UNKNOWN_OPTION,
    0,
    "",
    "",
    Arg::None,
    "USAGE: pono [options] <btor file>\n\n"
    "Options:" },
  { HELP, 0, "", "help", Arg::None, "  --help \tPrint usage and exit." },
  { ENGINE,
    0,
    "e",
    "engine",
    Arg::NonEmpty,
    "  --engine, -e <engine> \tSelect engine from [bmc, bmc-sp, ind, "
    "interp, mbic3, ic3bits, ic3ia, msat-ic3ia, ic3sa, sygus-pdr]." },
  { BOUND,
    0,
    "k",
    "bound",
    Arg::Numeric,
    "  --bound, -k \tBound to check up until (default: 10)." },
  { PROP,
    0,
    "p",
    "prop",
    Arg::Numeric,
    "  --prop, -p \tProperty index to check (default: 0)." },
  { VERBOSITY,
    0,
    "v",
    "verbosity",
    Arg::Numeric,
    "  --verbosity, -v \tVerbosity for printing to standard out." },
  { RANDOM_SEED,
    0,
    "",
    "random-seed",
    Arg::Numeric,
    "  --random-seed, \tRandom seed." },
  { VCDNAME,
    0,
    "",
    "vcd",
    Arg::NonEmpty,
    "  --vcd \tName of Value Change Dump (VCD) if witness exists." },
  { SMT_SOLVER,
    0,
    "",
    "smt-solver",
    Arg::NonEmpty,
    "  --smt-solver \tSMT Solver to use: btor, msat, or cvc4." },
  { LOGGING_SMT_SOLVER,
    0,
    "",
    "logging-smt-solver",
    Arg::None,
    "  --logging-smt-solver \tUse Smt-Switch logging solver which "
    "guarantees the exact term structure that was created. Good "
    "for avoiding term rewriting at the API level or sort aliasing. "
    "(default: false)" },
  { WITNESS,
    0,
    "",
    "witness",
    Arg::None,
    "  --witness \tPrint witness if the property is false." },
  { CEGPROPHARR,
    0,
    "",
    "ceg-prophecy-arrays",
    Arg::None,
    "  --ceg-prophecy-arrays \tUse counter-example guided prophecy for "
    "arrays." },
  { NO_CEGP_AXIOM_RED,
    0,
    "",
    "no-cegp-axiom-red",
    Arg::None,
    "  --no-cegp-axiom-red \tDon't reduce axioms in CEG-Prophecy with unsat "
    "cores." },
  { STATICCOI,
    0,
    "",
    "static-coi",
    Arg::None,
    "  --static-coi \tApply static (i.e., one-time before solving) "
    "cone-of-influence analysis." },
  { SHOW_INVAR,
    0,
    "",
    "show-invar",
    Arg::None,
    "  --show-invar \tFor engines that produce invariants, show the "
    "invariant" },
  { CHECK_INVAR,
    0,
    "",
    "check-invar",
    Arg::None,
    "  --check-invar \tFor engines that produce invariants, check that they "
    "hold." },
  { RESET,
    0,
    "r",
    "reset",
    Arg::NonEmpty,
    "  --reset, -r <reset input> \tSymbol to use for reset signal (prefix with "
    "~ "
    "for negative reset)" },
  { RESET_BND,
    0,
    "s",
    "resetsteps",
    Arg::Numeric,
    "  --resetsteps, -s <integer> \tNumber of steps to apply reset for "
    "(default: 1)" },
  { CLK,
    0,
    "c",
    "clock",
    Arg::NonEmpty,
    "  --clock, -c <clock name> \tSymbol to use for clock signal (only "
    "supports "
    "starting at 0 and toggling each step)" },
  { NO_IC3_PREGEN,
    0,
    "",
    "ic3-no-pregen",
    Arg::None,
    "  --ic3-no-pregen \tDisable preimage generalization in ic3." },
  { NO_IC3_INDGEN,
    0,
    "",
    "ic3-no-indgen",
    Arg::None,
    "  --ic3-no-indgen \tDisable inductive generalization in ic3." },
  { IC3_RESET_INTERVAL,
    0,
    "",
    "ic3-reset-interval",
    Arg::Numeric,
    "  --ic3-reset-interval \tNumber of check-sat queries before "
    "resetting the solver. "
    "Setting it to 0 means an unbounded number of iterations."
    "Note: some solvers don't support resetting assertions, in which "
    "case it will just fail to reset and not try again. This will be "
    "printed at verbosity 1." },
  { IC3_GEN_MAX_ITER,
    0,
    "",
    "ic3-gen-max-iter",
    Arg::Numeric,
    "  --ic3-gen-max-iter \tMax number of iterations "
    "(greater than zero) for unsatcore-based ic3 generalization. "
    "Setting it to 0 means an unbounded number of iterations." },
  { IC3_FUNCTIONAL_PREIMAGE,
    0,
    "",
    "ic3-functional-preimage",
    Arg::None,
    "  --ic3-functional-preimage \tUse functional preimage in ic3." },
  { NO_IC3_UNSATCORE_GEN,
    0,
    "",
    "no-ic3-unsatcore-gen",
    Arg::None,
    "  --no-ic3-unsatcore-gen \tDisable unsat core generalization during"
    " relative induction check. That extra generalization helps several IC3"
    " variants but also runs the risk of myopic over-generalization. Some IC3"
    " variants have better inductive generalization and do better with this"
    " option." },
  { NO_IC3SA_FUNC_REFINE,
    0,
    "",
    "no-ic3sa-func-refine",
    Arg::None,
    "  --no-ic3sa-func-refine \tDisable functional unrolling attempt "
    " in IC3SA." },
  { MBIC3_INDGEN_MODE,
    0,
    "",
    "mbic3-indgen-mode",
    Arg::Numeric,
    "  --mbic3-indgen-mode \tModelBasedIC3 inductive generalization mode "
    "[0,2].\n\t"
    "0 - normal, 1 - embedded init constraint, 2 - interpolation." },
  { PROFILING_LOG_FILENAME,
    0,
    "",
    "profiling-log",
    Arg::NonEmpty,
    "  --profiling-log \tName of logfile for profiling output"
    " (requires build with linked profiling library 'gperftools')." },
<<<<<<< HEAD
  { IC3IA_CVC4_PRED,
    0,
    "",
    "ic3ia-cvc4-pred",
    Arg::None,
    "  --ic3ia-cvc4-pred \tFind predicates for IC3IA using CVC4 SyGuS." },
  { IC3IA_CVC4_PRED_SIZE,
    0,
    "",
    "ic3ia-cvc4-pred-size",
    Arg::Numeric,
    "  --ic3ia-cvc4-pred-size \tlimit size of each predicate."},
{ IC3IA_CVC4_PRED_ALL_CONSTS,
    0,
    "",
    "ic3ia-cvc4-pred-all-consts",
    Arg::None,
    "  --ic3ia-cvc4-pred-all-consts \tuse all constants in the grammar."},
=======
  { PSEUDO_INIT_PROP,
    0,
    "",
    "pseudo-init-prop",
    Arg::None,
    "  --pseudo-init-prop \tReplace init and prop with state variables -- can "
    "extend trace by up to two steps. Recommended for use with ic3ia. "
    "Important note: will promote system to be relational" },
  { ASSUME_PROP,
    0,
    "",
    "assume-prop",
    Arg::None,
    "  --assume-prop \tenable assuming property in pre-state (default "
    "disabled)" },
  { CEGP_ABS_VALS,
    0,
    "",
    "cegp-abs-vals",
    Arg::None,
    "  --cegp-abs-vals \tabstract values in ceg-prophecy-arrays (only "
    "supported for IC3IA)" },
  { CEGP_ABS_VALS_CUTOFF,
    0,
    "",
    "cegp-abs-vals-cutoff",
    Arg::Numeric,
    "  --cegp-abs-vals-cutoff \tcutoff value for what to abstract - must be "
    "positive (default: 100)" },
  { CEG_BV_ARITH,
    0,
    "",
    "ceg-bv-arith",
    Arg::None,
    "  --ceg-bv-arith \tabstraction-refinement for the BV arithmetic operators "
    "(mul, div, rem, mod). (only supported for IC3IA)" },
  { CEG_BV_ARITH_MIN_BW,
    0,
    "",
    "ceg-bv-arith-min-bw",
    Arg::Numeric,
    "  --ceg-bv-arith-min-bw \tminimum bitwidth of operators to abstract - must be positive (default: 16) " },
  { PROMOTE_INPUTVARS,
    0,
    "",
    "promote-inputvars",
    Arg::None,
    "  --promote-inputvars \tpromote all input variables to state variables" },
  { SYGUS_OP_LVL,
    0,
    "",
    "sygus-op-lv",
    Arg::Numeric,
    "  --sygus-op-lv \toperator abstraction level (0-2, default:0) (only "
    "for SYGUS PDR)" },
  { SYGUS_TERM_MODE,
    0,
    "",
    "sygus-term-mode",
    Arg::Numeric,
    "  --sygus-term-mode \tterm generation mode (0-4, default: 4 AUTO) "
    "(0: more replace, 1: v/c ext 2: v/c split 3: v/c lt/le )" },
  { IC3SA_INITIAL_TERMS_LVL,
    0,
    "",
    "ic3sa-initial-terms-lvl",
    Arg::Numeric,
    "  --ic3sa-initial-terms-lvl \tConfigures where to find terms for "
    "the initial abstraction. Higher numbers means more terms and "
    "predicates will be included in the inital abstraction [0-4] (default: "
    "4)." },
  { IC3SA_INTERP,
    0,
    "",
    "ic3sa-interp",
    Arg::None,
    "  --ic3sa-interp \tuse interpolants to find more terms during refinement "
    "(default: off)" },
>>>>>>> 1f2ea52d
  { 0, 0, 0, 0, 0, 0 }
};
/*********************************** end Option Handling setup
 * ***************************************/

namespace pono {

const std::string PonoOptions::default_profiling_log_filename_ = "";

Engine PonoOptions::to_engine(std::string s)
{
  if (str2engine.find(s) != str2engine.end()) {
    return str2engine.at(s);
  } else {
    throw PonoException("Unrecognized engine: " + s);
  }
}

// Parse command line options given by 'argc' and 'argv' and set
// respective options in the 'pono_options' object.
// Returns 'ERROR' if there is something wrong with the given options
// or 'UNKNOWN' instead.
ProverResult PonoOptions::parse_and_set_options(int argc, char ** argv)
{
  argc -= (argc > 0);
  argv += (argc > 0);  // skip program name argv[0] if present
  option::Stats stats(usage, argc, argv);
  std::vector<option::Option> options(stats.options_max);
  std::vector<option::Option> buffer(stats.buffer_max);
  option::Parser parse(usage, argc, argv, &options[0], &buffer[0]);

  if (parse.error()) return ERROR;

  if (options[HELP] || argc == 0) {
    option::printUsage(cout, usage);
    // want to exit main at top-level
    return ERROR;
  }

  if (parse.nonOptionsCount() != 1) {
    option::printUsage(cout, usage);
    return ERROR;
  }

  bool unknown_options = false;
  for (option::Option * opt = options[UNKNOWN_OPTION]; opt; opt = opt->next()) {
    unknown_options = true;
  }

  if (unknown_options) {
    option::printUsage(cout, usage);
    return ERROR;
  }

  // try-catch block used to detect incompatible options.
  try {
    for (int i = 0; i < parse.optionsCount(); ++i) {
      option::Option & opt = buffer[i];
      switch (opt.index()) {
        case HELP:
          // not possible, because handled further above and exits the program
        case ENGINE: engine_ = to_engine(opt.arg); break;
        case BOUND: bound_ = atoi(opt.arg); break;
        case PROP: prop_idx_ = atoi(opt.arg); break;
        case VERBOSITY: verbosity_ = atoi(opt.arg); break;
        case RANDOM_SEED: random_seed_ = atoi(opt.arg); break;
        case VCDNAME:
          vcd_name_ = opt.arg;
          witness_ = true;  // implicitly enabling witness
          break;
        case SMT_SOLVER: {
          if (opt.arg == std::string("btor")) {
            smt_solver_ = smt::BTOR;
          } else if (opt.arg == std::string("cvc4")) {
            smt_solver_ = smt::CVC4;
          } else if (opt.arg == std::string("msat")) {
            smt_solver_ = smt::MSAT;
          } else {
            throw PonoException("Unknown solver: " + std::string(opt.arg));
            break;
          }
          break;
        }
        case LOGGING_SMT_SOLVER: logging_smt_solver_ = true; break;
        case WITNESS: witness_ = true; break;
        case CEGPROPHARR: ceg_prophecy_arrays_ = true; break;
        case NO_CEGP_AXIOM_RED: cegp_axiom_red_ = false; break;
        case STATICCOI: static_coi_ = true; break;
        case SHOW_INVAR: show_invar_ = true; break;
        case CHECK_INVAR: check_invar_ = true; break;
        case RESET: reset_name_ = opt.arg; break;
        case RESET_BND: reset_bnd_ = atoi(opt.arg); break;
        case CLK: clock_name_ = opt.arg; break;
        case NO_IC3_PREGEN: ic3_pregen_ = false; break;
        case NO_IC3_INDGEN: ic3_indgen_ = false; break;
        case IC3_RESET_INTERVAL: ic3_reset_interval_ = atoi(opt.arg); break;
        case IC3_GEN_MAX_ITER: ic3_gen_max_iter_ = atoi(opt.arg); break;
        case MBIC3_INDGEN_MODE:
          mbic3_indgen_mode = atoi(opt.arg);
          if (!(mbic3_indgen_mode >= 0 && mbic3_indgen_mode <= 2))
            throw PonoException(
                "--ic3-indgen-mode value must be between 0 and 2.");
          break;
        case IC3_FUNCTIONAL_PREIMAGE: ic3_functional_preimage_ = true; break;
        case NO_IC3_UNSATCORE_GEN: ic3_unsatcore_gen_ = false; break;
        case NO_IC3SA_FUNC_REFINE: ic3sa_func_refine_ = false; break;
        case PROFILING_LOG_FILENAME:
#ifndef WITH_PROFILING
          throw PonoException(
              "Profiling requires linking to gperftools library. "
              "Please reconfigure Pono with './configure --with-profiling'.");
#else
          profiling_log_filename_ = opt.arg;
#endif
          break;
<<<<<<< HEAD
        case IC3IA_CVC4_PRED: ic3ia_cvc4_pred_ = true; break;
        case IC3IA_CVC4_PRED_SIZE: ic3ia_cvc4_pred_size_ = atoi(opt.arg); break;
        case IC3IA_CVC4_PRED_ALL_CONSTS: ic3ia_cvc4_pred_all_consts_ = true; break;
=======
        case PSEUDO_INIT_PROP: pseudo_init_prop_ = true; break;
        case ASSUME_PROP: assume_prop_ = true; break;
        case CEGP_ABS_VALS: cegp_abs_vals_ = true; break;
        case CEGP_ABS_VALS_CUTOFF: cegp_abs_vals_cutoff_ = atoi(opt.arg); break;
        case CEG_BV_ARITH: ceg_bv_arith_ = true; break;
        case CEG_BV_ARITH_MIN_BW: ceg_bv_arith_min_bw_ = atoi(opt.arg); break;
        case PROMOTE_INPUTVARS: promote_inputvars_ = true; break;
        case SYGUS_OP_LVL: sygus_use_operator_abstraction_ = atoi(opt.arg); break;
        case SYGUS_TERM_MODE: sygus_term_mode_ = SyGuSTermMode(atoi(opt.arg)); break;
        case IC3SA_INITIAL_TERMS_LVL: {
          ic3sa_initial_terms_lvl_ = atoi(opt.arg);
          if (ic3sa_initial_terms_lvl_ > 4) {
            throw PonoException(
                "--ic3sa-initial-terms-lvl must be an integer in [0, 4]");
          }
          break;
        }
        case IC3SA_INTERP: ic3sa_interp_ = true;
>>>>>>> 1f2ea52d
        case UNKNOWN_OPTION:
          // not possible because Arg::Unknown returns ARG_ILLEGAL
          // which aborts the parse with an error
          break;
      }
    }

    if (smt_solver_ != smt::MSAT && engine_ == Engine::INTERP) {
      throw PonoException(
          "Interpolation engine can be only used with '--smt-solver msat'.");
    }

    if (ceg_prophecy_arrays_ && smt_solver_ != smt::MSAT) {
      throw PonoException(
          "Counterexample-guided prophecy only supported with MathSAT so far");
    }
  }
  catch (PonoException & ce) {
    cout << ce.what() << endl;
    return ERROR;
  }

  filename_ = parse.nonOption(0);

  return UNKNOWN;
}

}  // namespace pono<|MERGE_RESOLUTION|>--- conflicted
+++ resolved
@@ -56,11 +56,9 @@
   NO_IC3SA_FUNC_REFINE,
   MBIC3_INDGEN_MODE,
   PROFILING_LOG_FILENAME,
-<<<<<<< HEAD
   IC3IA_CVC4_PRED,
   IC3IA_CVC4_PRED_SIZE,
-  IC3IA_CVC4_PRED_ALL_CONSTS
-=======
+  IC3IA_CVC4_PRED_ALL_CONSTS,
   PSEUDO_INIT_PROP,
   ASSUME_PROP,
   CEGP_ABS_VALS,
@@ -72,7 +70,6 @@
   SYGUS_TERM_MODE,
   IC3SA_INITIAL_TERMS_LVL,
   IC3SA_INTERP
->>>>>>> 1f2ea52d
 };
 
 struct Arg : public option::Arg
@@ -301,7 +298,6 @@
     Arg::NonEmpty,
     "  --profiling-log \tName of logfile for profiling output"
     " (requires build with linked profiling library 'gperftools')." },
-<<<<<<< HEAD
   { IC3IA_CVC4_PRED,
     0,
     "",
@@ -320,7 +316,6 @@
     "ic3ia-cvc4-pred-all-consts",
     Arg::None,
     "  --ic3ia-cvc4-pred-all-consts \tuse all constants in the grammar."},
-=======
   { PSEUDO_INIT_PROP,
     0,
     "",
@@ -399,7 +394,6 @@
     Arg::None,
     "  --ic3sa-interp \tuse interpolants to find more terms during refinement "
     "(default: off)" },
->>>>>>> 1f2ea52d
   { 0, 0, 0, 0, 0, 0 }
 };
 /*********************************** end Option Handling setup
@@ -515,11 +509,9 @@
           profiling_log_filename_ = opt.arg;
 #endif
           break;
-<<<<<<< HEAD
         case IC3IA_CVC4_PRED: ic3ia_cvc4_pred_ = true; break;
         case IC3IA_CVC4_PRED_SIZE: ic3ia_cvc4_pred_size_ = atoi(opt.arg); break;
         case IC3IA_CVC4_PRED_ALL_CONSTS: ic3ia_cvc4_pred_all_consts_ = true; break;
-=======
         case PSEUDO_INIT_PROP: pseudo_init_prop_ = true; break;
         case ASSUME_PROP: assume_prop_ = true; break;
         case CEGP_ABS_VALS: cegp_abs_vals_ = true; break;
@@ -538,7 +530,6 @@
           break;
         }
         case IC3SA_INTERP: ic3sa_interp_ = true;
->>>>>>> 1f2ea52d
         case UNKNOWN_OPTION:
           // not possible because Arg::Unknown returns ARG_ILLEGAL
           // which aborts the parse with an error
