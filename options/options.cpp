--- conflicted
+++ resolved
@@ -37,12 +37,9 @@
   RANDOM_SEED,
   VCDNAME,
   NOWITNESS,
-<<<<<<< HEAD
   CEGPROPHARR,
   NO_CEGP_AXIOM_RED,
-=======
   STATICCOI,
->>>>>>> 98285b5a
   RESET,
   RESET_BND,
   CLK,
@@ -144,7 +141,6 @@
     "no-witness",
     Arg::None,
     "  --no-witness \tDisable printing of witness." },
-<<<<<<< HEAD
   { CEGPROPHARR,
     0,
     "",
@@ -159,14 +155,12 @@
     Arg::None,
     "  --no-cegp-axiom-red \tDon't reduce axioms in CEG-Prophecy with unsat "
     "cores." },
-=======
   { STATICCOI,
     0,
     "",
     "static-coi",
     Arg::None,
     "  --static-coi \tApply static (i.e., one-time before solving) cone-of-influence analysis." },
->>>>>>> 98285b5a
   { RESET,
     0,
     "r",
@@ -307,12 +301,9 @@
             throw PonoException(
                 "Options '--vcd' and '--no-witness' are incompatible.");
           break;
-<<<<<<< HEAD
         case CEGPROPHARR: ceg_prophecy_arrays_ = true; break;
         case NO_CEGP_AXIOM_RED: cegp_axiom_red_ = false; break;
-=======
         case STATICCOI: static_coi_ = true; break;
->>>>>>> 98285b5a
         case RESET: reset_name_ = opt.arg; break;
         case RESET_BND: reset_bnd_ = atoi(opt.arg); break;
         case CLK: clock_name_ = opt.arg; break;
