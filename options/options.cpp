/*********************                                                        */
/*! \file
 ** \verbatim
 ** Top contributors (to current version):
 **   Florian Lonsing, Makai Mann
 ** This file is part of the pono project.
 ** Copyright (c) 2019, 2020 by the authors listed in the file AUTHORS
 ** in the top-level source directory) and their institutional affiliations.
 ** All rights reserved.  See the file LICENSE in the top-level source
 ** directory for licensing information.\endverbatim
 **
 ** \brief
 **
 **
 **/

#include "options/options.h"
#include <iostream>
#include <string>
#include <vector>
#include "optionparser.h"
#include "utils/exceptions.h"

using namespace std;

/************************************* Option Handling setup
 * *****************************************/
// from optionparser-1.7 examples -- example_arg.cc
enum optionIndex
{
  UNKNOWN_OPTION,
  HELP,
  ENGINE,
  BOUND,
  PROP,
  VERBOSITY,
  RANDOM_SEED,
  VCDNAME,
  WITNESS,
  CEGPROPHARR,
  NO_CEGP_AXIOM_RED,
  STATICCOI,
  SHOW_INVAR,
  CHECK_INVAR,
  RESET,
  RESET_BND,
  CLK,
  SMT_SOLVER,
  NO_IC3_PREGEN,
  NO_IC3_INDGEN,
  IC3_RESET_INTERVAL,
  IC3_GEN_MAX_ITER,
  IC3_FUNCTIONAL_PREIMAGE,
  NO_IC3_UNSATCORE_GEN,
  MBIC3_INDGEN_MODE,
  PROFILING_LOG_FILENAME,
  PSEUDO_INIT_PROP,
  ASSUME_PROP,
  CEGP_ABS_VALS,
  CEGP_ABS_VALS_CUTOFF,
  PROMOTE_INPUTVARS,
  SYGUS_OP_LVL
};

struct Arg : public option::Arg
{
  static void printError(const char * msg1,
                         const option::Option & opt,
                         const char * msg2)
  {
    fprintf(stderr, "%s", msg1);
    fwrite(opt.name, opt.namelen, 1, stderr);
    fprintf(stderr, "%s", msg2);
  }

  static option::ArgStatus Numeric(const option::Option & option, bool msg)
  {
    char * endptr = 0;
    if (option.arg != 0 && strtol(option.arg, &endptr, 10)) {
    };
    if (endptr != option.arg && *endptr == 0) return option::ARG_OK;

    if (msg) printError("Option '", option, "' requires a numeric argument\n");
    return option::ARG_ILLEGAL;
  }

  static option::ArgStatus NonEmpty(const option::Option & option, bool msg)
  {
    if (option.arg != 0 && option.arg[0] != 0) return option::ARG_OK;

    if (msg)
      printError("Option '", option, "' requires a non-empty argument\n");
    return option::ARG_ILLEGAL;
  }
};

const option::Descriptor usage[] = {
  { UNKNOWN_OPTION,
    0,
    "",
    "",
    Arg::None,
    "USAGE: pono [options] <btor file>\n\n"
    "Options:" },
  { HELP, 0, "", "help", Arg::None, "  --help \tPrint usage and exit." },
  { ENGINE,
    0,
    "e",
    "engine",
    Arg::NonEmpty,
    "  --engine, -e <engine> \tSelect engine from [bmc, bmc-sp, ind, "
<<<<<<< HEAD
    "interp, mbic3, ic3ia, msat-ic3ia, ic3sa]." },
=======
    "interp, mbic3, ic3ia, msat-ic3ia, sygus-pdr]." },
>>>>>>> bc3165f0
  { BOUND,
    0,
    "k",
    "bound",
    Arg::Numeric,
    "  --bound, -k \tBound to check up until (default: 10)." },
  { PROP,
    0,
    "p",
    "prop",
    Arg::Numeric,
    "  --prop, -p \tProperty index to check (default: 0)." },
  { VERBOSITY,
    0,
    "v",
    "verbosity",
    Arg::Numeric,
    "  --verbosity, -v \tVerbosity for printing to standard out." },
  { RANDOM_SEED,
    0,
    "",
    "random-seed",
    Arg::Numeric,
    "  --random-seed, \tRandom seed." },
  { VCDNAME,
    0,
    "",
    "vcd",
    Arg::NonEmpty,
    "  --vcd \tName of Value Change Dump (VCD) if witness exists." },
  { SMT_SOLVER,
    0,
    "",
    "smt-solver",
    Arg::NonEmpty,
    "  --smt-solver \tSMT Solver to use: btor or msat or cvc4." },
  { WITNESS,
    0,
    "",
    "witness",
    Arg::None,
    "  --witness \tPrint witness if the property is false." },
  { CEGPROPHARR,
    0,
    "",
    "ceg-prophecy-arrays",
    Arg::None,
    "  --ceg-prophecy-arrays \tUse counter-example guided prophecy for "
    "arrays." },
  { NO_CEGP_AXIOM_RED,
    0,
    "",
    "no-cegp-axiom-red",
    Arg::None,
    "  --no-cegp-axiom-red \tDon't reduce axioms in CEG-Prophecy with unsat "
    "cores." },
  { STATICCOI,
    0,
    "",
    "static-coi",
    Arg::None,
    "  --static-coi \tApply static (i.e., one-time before solving) "
    "cone-of-influence analysis." },
  { SHOW_INVAR,
    0,
    "",
    "show-invar",
    Arg::None,
    "  --show-invar \tFor engines that produce invariants, show the "
    "invariant" },
  { CHECK_INVAR,
    0,
    "",
    "check-invar",
    Arg::None,
    "  --check-invar \tFor engines that produce invariants, check that they "
    "hold." },
  { RESET,
    0,
    "r",
    "reset",
    Arg::NonEmpty,
    "  --reset, -r <reset input> \tSymbol to use for reset signal (prefix with "
    "~ "
    "for negative reset)" },
  { RESET_BND,
    0,
    "s",
    "resetsteps",
    Arg::Numeric,
    "  --resetsteps, -s <integer> \tNumber of steps to apply reset for "
    "(default: 1)" },
  { CLK,
    0,
    "c",
    "clock",
    Arg::NonEmpty,
    "  --clock, -c <clock name> \tSymbol to use for clock signal (only "
    "supports "
    "starting at 0 and toggling each step)" },
  { NO_IC3_PREGEN,
    0,
    "",
    "ic3-no-pregen",
    Arg::None,
    "  --ic3-no-pregen \tDisable preimage generalization in ic3." },
  { NO_IC3_INDGEN,
    0,
    "",
    "ic3-no-indgen",
    Arg::None,
    "  --ic3-no-indgen \tDisable inductive generalization in ic3." },
  { IC3_RESET_INTERVAL,
    0,
    "",
    "ic3-reset-interval",
    Arg::Numeric,
    "  --ic3-reset-interval \tNumber of check-sat queries before "
    "resetting the solver. "
    "Setting it to 0 means an unbounded number of iterations."
    "Note: some solvers don't support resetting assertions, in which "
    "case it will just fail to reset and not try again. This will be "
    "printed at verbosity 1." },
  { IC3_GEN_MAX_ITER,
    0,
    "",
    "ic3-gen-max-iter",
    Arg::Numeric,
    "  --ic3-gen-max-iter \tMax number of iterations "
    "(greater than zero) for unsatcore-based ic3 generalization. "
    "Setting it to 0 means an unbounded number of iterations." },
  { IC3_FUNCTIONAL_PREIMAGE,
    0,
    "",
    "ic3-functional-preimage",
    Arg::None,
    "  --ic3-functional-preimage \tUse functional preimage in ic3." },
  { NO_IC3_UNSATCORE_GEN,
    0,
    "",
    "no-ic3-unsatcore-gen",
    Arg::None,
    "  --no-ic3-unsatcore-gen \tDisable unsat core generalization during"
    " relative induction check. That extra generalization helps several IC3"
    " variants but also runs the risk of myopic over-generalization. Some IC3"
    " variants have better inductive generalization and do better with this"
    " option." },
  { MBIC3_INDGEN_MODE,
    0,
    "",
    "mbic3-indgen-mode",
    Arg::Numeric,
    "  --mbic3-indgen-mode \tModelBasedIC3 inductive generalization mode "
    "[0,2].\n\t"
    "0 - normal, 1 - embedded init constraint, 2 - interpolation." },
  { PROFILING_LOG_FILENAME,
    0,
    "",
    "profiling-log",
    Arg::NonEmpty,
    "  --profiling-log \tName of logfile for profiling output"
    " (requires build with linked profiling library 'gperftools')." },
  { PSEUDO_INIT_PROP,
    0,
    "",
    "pseudo-init-prop",
    Arg::None,
    "  --pseudo-init-prop \tReplace init and prop with state variables -- can "
    "extend trace by up to two steps. Recommended for use with ic3ia. "
    "Important note: will promote system to be relational" },
  { ASSUME_PROP,
    0,
    "",
    "assume-prop",
    Arg::None,
    "  --assume-prop \tenable assuming property in pre-state (default "
    "disabled)" },
  { CEGP_ABS_VALS,
    0,
    "",
    "cegp-abs-vals",
    Arg::None,
    "  --cegp-abs-vals \tabstract values in ceg-prophecy-arrays (only "
    "supported for IC3IA)" },
  { CEGP_ABS_VALS_CUTOFF,
    0,
    "",
    "cegp-abs-vals-cutoff",
    Arg::Numeric,
    "  --cegp-abs-vals-cutoff \tcutoff value for what to abstract - must be "
    "positive (default: 100)" },
  { PROMOTE_INPUTVARS,
    0,
    "",
    "promote-inputvars",
    Arg::None,
    "  --promote-inputvars \tpromote all input variables to state variables" },
  { SYGUS_OP_LVL,
      0,
      "",
      "op-lv",
      Arg::Numeric,
      "  --op-lv \toperator abstraction level (0-2, default:2) (only "
      "supported for SYGUS PDR)" },
  { 0, 0, 0, 0, 0, 0 }
};
/*********************************** end Option Handling setup
 * ***************************************/

namespace pono {

const std::string PonoOptions::default_profiling_log_filename_ = "";

Engine PonoOptions::to_engine(std::string s)
{
  if (str2engine.find(s) != str2engine.end()) {
    return str2engine.at(s);
  } else {
    throw PonoException("Unrecognized engine: " + s);
  }
}

// Parse command line options given by 'argc' and 'argv' and set
// respective options in the 'pono_options' object.
// Returns 'ERROR' if there is something wrong with the given options
// or 'UNKNOWN' instead.
ProverResult PonoOptions::parse_and_set_options(int argc, char ** argv)
{
  argc -= (argc > 0);
  argv += (argc > 0);  // skip program name argv[0] if present
  option::Stats stats(usage, argc, argv);
  std::vector<option::Option> options(stats.options_max);
  std::vector<option::Option> buffer(stats.buffer_max);
  option::Parser parse(usage, argc, argv, &options[0], &buffer[0]);

  if (parse.error()) return ERROR;

  if (options[HELP] || argc == 0) {
    option::printUsage(cout, usage);
    // want to exit main at top-level
    return ERROR;
  }

  if (parse.nonOptionsCount() != 1) {
    option::printUsage(cout, usage);
    return ERROR;
  }

  bool unknown_options = false;
  for (option::Option * opt = options[UNKNOWN_OPTION]; opt; opt = opt->next()) {
    unknown_options = true;
  }

  if (unknown_options) {
    option::printUsage(cout, usage);
    return ERROR;
  }

  // try-catch block used to detect incompatible options.
  try {
    for (int i = 0; i < parse.optionsCount(); ++i) {
      option::Option & opt = buffer[i];
      switch (opt.index()) {
        case HELP:
          // not possible, because handled further above and exits the program
        case ENGINE: engine_ = to_engine(opt.arg); break;
        case BOUND: bound_ = atoi(opt.arg); break;
        case PROP: prop_idx_ = atoi(opt.arg); break;
        case VERBOSITY: verbosity_ = atoi(opt.arg); break;
        case RANDOM_SEED: random_seed_ = atoi(opt.arg); break;
        case VCDNAME:
          vcd_name_ = opt.arg;
          witness_ = true;  // implicitly enabling witness
          break;
        case SMT_SOLVER: {
          if (opt.arg == std::string("btor")) {
            smt_solver_ = smt::BTOR;
          } else if (opt.arg == std::string("cvc4")) {
            smt_solver_ = smt::CVC4;
          } else if (opt.arg == std::string("msat")) {
            smt_solver_ = smt::MSAT;
          } else {
            throw PonoException("Unknown solver: " + std::string(opt.arg));
            break;
          }
          break;
        }
        case WITNESS: witness_ = true; break;
        case CEGPROPHARR: ceg_prophecy_arrays_ = true; break;
        case NO_CEGP_AXIOM_RED: cegp_axiom_red_ = false; break;
        case STATICCOI: static_coi_ = true; break;
        case SHOW_INVAR: show_invar_ = true; break;
        case CHECK_INVAR: check_invar_ = true; break;
        case RESET: reset_name_ = opt.arg; break;
        case RESET_BND: reset_bnd_ = atoi(opt.arg); break;
        case CLK: clock_name_ = opt.arg; break;
        case NO_IC3_PREGEN: ic3_pregen_ = false; break;
        case NO_IC3_INDGEN: ic3_indgen_ = false; break;
        case IC3_RESET_INTERVAL: ic3_reset_interval_ = atoi(opt.arg); break;
        case IC3_GEN_MAX_ITER: ic3_gen_max_iter_ = atoi(opt.arg); break;
        case MBIC3_INDGEN_MODE:
          mbic3_indgen_mode = atoi(opt.arg);
          if (!(mbic3_indgen_mode >= 0 && mbic3_indgen_mode <= 2))
            throw PonoException(
                "--ic3-indgen-mode value must be between 0 and 2.");
          break;
        case IC3_FUNCTIONAL_PREIMAGE: ic3_functional_preimage_ = true; break;
        case NO_IC3_UNSATCORE_GEN: ic3_unsatcore_gen_ = false; break;
        case PROFILING_LOG_FILENAME:
#ifndef WITH_PROFILING
          throw PonoException(
              "Profiling requires linking to gperftools library. "
              "Please reconfigure Pono with './configure --with-profiling'.");
#else
          profiling_log_filename_ = opt.arg;
#endif
          break;
        case PSEUDO_INIT_PROP: pseudo_init_prop_ = true; break;
        case ASSUME_PROP: assume_prop_ = true; break;
        case CEGP_ABS_VALS: cegp_abs_vals_ = true; break;
        case CEGP_ABS_VALS_CUTOFF: cegp_abs_vals_cutoff_ = atoi(opt.arg); break;
        case PROMOTE_INPUTVARS: promote_inputvars_ = true; break;
        case SYGUS_OP_LVL: sygus_use_operator_abstraction_ = atoi(opt.arg); break;
        case UNKNOWN_OPTION:
          // not possible because Arg::Unknown returns ARG_ILLEGAL
          // which aborts the parse with an error
          break;
      }
    }

    if (smt_solver_ != smt::MSAT && engine_ == Engine::INTERP) {
      throw PonoException(
          "Interpolation engine can be only used with '--smt-solver msat'.");
    }

    if (ceg_prophecy_arrays_ && smt_solver_ != smt::MSAT) {
      throw PonoException(
          "Counterexample-guided prophecy only supported with MathSAT so far");
    }
  }
  catch (PonoException & ce) {
    cout << ce.what() << endl;
    return ERROR;
  }

  filename_ = parse.nonOption(0);

  return UNKNOWN;
}

}  // namespace pono<|MERGE_RESOLUTION|>--- conflicted
+++ resolved
@@ -109,11 +109,7 @@
     "engine",
     Arg::NonEmpty,
     "  --engine, -e <engine> \tSelect engine from [bmc, bmc-sp, ind, "
-<<<<<<< HEAD
-    "interp, mbic3, ic3ia, msat-ic3ia, ic3sa]." },
-=======
-    "interp, mbic3, ic3ia, msat-ic3ia, sygus-pdr]." },
->>>>>>> bc3165f0
+    "interp, mbic3, ic3ia, msat-ic3ia, ic3sa, sygus-pdr]." },
   { BOUND,
     0,
     "k",
