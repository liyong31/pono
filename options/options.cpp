/*********************                                                        */
/*! \file
 ** \verbatim
 ** Top contributors (to current version):
 **   Florian Lonsing, Makai Mann
 ** This file is part of the pono project.
 ** Copyright (c) 2019, 2020 by the authors listed in the file AUTHORS
 ** in the top-level source directory) and their institutional affiliations.
 ** All rights reserved.  See the file LICENSE in the top-level source
 ** directory for licensing information.\endverbatim
 **
 ** \brief
 **
 **
 **/

#include "options/options.h"
#include <iostream>
#include <string>
#include <vector>
#include "optionparser.h"
#include "utils/exceptions.h"

using namespace std;

/************************************* Option Handling setup
 * *****************************************/
// from optionparser-1.7 examples -- example_arg.cc
enum optionIndex
{
  UNKNOWN_OPTION,
  HELP,
  ENGINE,
  BOUND,
  PROP,
  VERBOSITY,
  VCDNAME,
  NOWITNESS,
  STATICCOI,
  RESET,
  RESET_BND,
  CLK
};

struct Arg : public option::Arg
{
  static void printError(const char * msg1,
                         const option::Option & opt,
                         const char * msg2)
  {
    fprintf(stderr, "%s", msg1);
    fwrite(opt.name, opt.namelen, 1, stderr);
    fprintf(stderr, "%s", msg2);
  }

  static option::ArgStatus Numeric(const option::Option & option, bool msg)
  {
    char * endptr = 0;
    if (option.arg != 0 && strtol(option.arg, &endptr, 10)) {
    };
    if (endptr != option.arg && *endptr == 0) return option::ARG_OK;

    if (msg) printError("Option '", option, "' requires a numeric argument\n");
    return option::ARG_ILLEGAL;
  }

  static option::ArgStatus NonEmpty(const option::Option & option, bool msg)
  {
    if (option.arg != 0 && option.arg[0] != 0) return option::ARG_OK;

    if (msg)
      printError("Option '", option, "' requires a non-empty argument\n");
    return option::ARG_ILLEGAL;
  }
};

const option::Descriptor usage[] = {
  { UNKNOWN_OPTION,
    0,
    "",
    "",
    Arg::None,
    "USAGE: pono [options] <btor file>\n\n"
    "Options:" },
  { HELP, 0, "", "help", Arg::None, "  --help \tPrint usage and exit." },
  { ENGINE,
    0,
    "e",
    "engine",
    Arg::NonEmpty,
    "  --engine, -e <engine> \tSelect engine from [bmc, bmc-sp, ind, "
    "interp]." },
  { BOUND,
    0,
    "k",
    "bound",
    Arg::Numeric,
    "  --bound, -k \tBound to check up until (default: 10)." },
  { PROP,
    0,
    "p",
    "prop",
    Arg::Numeric,
    "  --prop, -p \tProperty index to check (default: 0)." },
  { VERBOSITY,
    0,
    "v",
    "verbosity",
    Arg::Numeric,
    "  --verbosity, -v \tVerbosity for printing to standard out." },
  { VCDNAME,
    0,
    "",
    "vcd",
    Arg::NonEmpty,
    "  --vcd \tName of Value Change Dump (VCD) if witness exists." },
  { NOWITNESS,
    0,
    "",
    "no-witness",
    Arg::None,
    "  --no-witness \tDisable printing of witness." },
  { STATICCOI,
    0,
    "",
    "static-coi",
    Arg::None,
    "  --static-coi \tApply static (i.e., one-time before solving) cone-of-influence analysis." },
  { RESET,
    0,
    "r",
    "reset",
    Arg::NonEmpty,
    "  --reset, -r <reset input> \tSymbol to use for reset signal (prefix with "
    "~ "
    "for negative reset)" },
  { RESET_BND,
    0,
    "s",
    "resetsteps",
    Arg::Numeric,
    "  --resetsteps, -s <integer> \tNumber of steps to apply reset for "
    "(default: 1)" },
  { CLK,
    0,
    "c",
    "clock",
    Arg::NonEmpty,
    "  --clock, -c <clock name> \tSymbol to use for clock signal (only "
    "supports "
    "starting at 0 and toggling each step)" },
  { 0, 0, 0, 0, 0, 0 }
};
/*********************************** end Option Handling setup
 * ***************************************/

namespace pono {

Engine PonoOptions::to_engine(std::string s)
{
  if (str2engine.find(s) != str2engine.end()) {
    return str2engine.at(s);
  } else {
    throw PonoException("Unrecognized engine: " + s);
  }
}

// Parse command line options given by 'argc' and 'argv' and set
// respective options in the 'pono_options' object.
// Returns 'ERROR' if there is something wrong with the given options
// or 'UNKNOWN' instead.
ProverResult PonoOptions::parse_and_set_options(int argc, char ** argv)
{
  argc -= (argc > 0);
  argv += (argc > 0);  // skip program name argv[0] if present
  option::Stats stats(usage, argc, argv);
  std::vector<option::Option> options(stats.options_max);
  std::vector<option::Option> buffer(stats.buffer_max);
  option::Parser parse(usage, argc, argv, &options[0], &buffer[0]);

  if (parse.error()) return ERROR;

  if (options[HELP] || argc == 0) {
    option::printUsage(cout, usage);
    // want to exit main at top-level
    return ERROR;
  }

  if (parse.nonOptionsCount() != 1) {
    option::printUsage(cout, usage);
    return ERROR;
  }

  bool unknown_options = false;
  for (option::Option * opt = options[UNKNOWN_OPTION]; opt; opt = opt->next()) {
    unknown_options = true;
  }

  if (unknown_options) {
    option::printUsage(cout, usage);
    return ERROR;
  }

  // try-catch block used to detect incompatible options.
  try {
    for (int i = 0; i < parse.optionsCount(); ++i) {
      option::Option & opt = buffer[i];
      switch (opt.index()) {
        case HELP:
          // not possible, because handled further above and exits the program
        case ENGINE: engine_ = to_engine(opt.arg); break;
        case BOUND: bound_ = atoi(opt.arg); break;
        case PROP: prop_idx_ = atoi(opt.arg); break;
        case VERBOSITY: verbosity_ = atoi(opt.arg); break;
        case VCDNAME:
          vcd_name_ = opt.arg;
          if (no_witness_)
            throw PonoException(
                "Options '--vcd' and '--no-witness' are incompatible.");
          break;
        case NOWITNESS:
          no_witness_ = true;
          if (!vcd_name_.empty())
            throw PonoException(
                "Options '--vcd' and '--no-witness' are incompatible.");
          break;
<<<<<<< HEAD
        case STATICCOI: static_coi_ = true;
=======
        case STATICCOI: static_coi_ = true; break;
>>>>>>> ff3c8d75
        case RESET: reset_name_ = opt.arg; break;
        case RESET_BND: reset_bnd_ = atoi(opt.arg); break;
        case CLK: clock_name_ = opt.arg; break;
        case UNKNOWN_OPTION:
          // not possible because Arg::Unknown returns ARG_ILLEGAL
          // which aborts the parse with an error
          break;
      }
    }
  }
  catch (PonoException & ce) {
    cout << ce.what() << endl;
    return ERROR;
  }

  filename_ = parse.nonOption(0);

  return UNKNOWN;
}

}  // namespace pono<|MERGE_RESOLUTION|>--- conflicted
+++ resolved
@@ -224,11 +224,7 @@
             throw PonoException(
                 "Options '--vcd' and '--no-witness' are incompatible.");
           break;
-<<<<<<< HEAD
-        case STATICCOI: static_coi_ = true;
-=======
         case STATICCOI: static_coi_ = true; break;
->>>>>>> ff3c8d75
         case RESET: reset_name_ = opt.arg; break;
         case RESET_BND: reset_bnd_ = atoi(opt.arg); break;
         case CLK: clock_name_ = opt.arg; break;
