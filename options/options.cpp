/*********************                                                        */
/*! \file
 ** \verbatim
 ** Top contributors (to current version):
 **   Florian Lonsing, Makai Mann
 ** This file is part of the pono project.
 ** Copyright (c) 2019, 2020 by the authors listed in the file AUTHORS
 ** in the top-level source directory) and their institutional affiliations.
 ** All rights reserved.  See the file LICENSE in the top-level source
 ** directory for licensing information.\endverbatim
 **
 ** \brief
 **
 **
 **/

#include "options/options.h"
#include <iostream>
#include <string>
#include <vector>
#include "optionparser.h"
#include "utils/exceptions.h"

using namespace std;

/************************************* Option Handling setup
 * *****************************************/
// from optionparser-1.7 examples -- example_arg.cc
enum optionIndex
{
  UNKNOWN_OPTION,
  HELP,
  ENGINE,
  BOUND,
  PROP,
  VERBOSITY,
  VCDNAME,
  NOWITNESS,
<<<<<<< HEAD
  CEGPROPHARR,
=======
  RESET,
  RESET_BND,
  CLK
>>>>>>> f4ba3437
};

struct Arg : public option::Arg
{
  static void printError(const char * msg1,
                         const option::Option & opt,
                         const char * msg2)
  {
    fprintf(stderr, "%s", msg1);
    fwrite(opt.name, opt.namelen, 1, stderr);
    fprintf(stderr, "%s", msg2);
  }

  static option::ArgStatus Numeric(const option::Option & option, bool msg)
  {
    char * endptr = 0;
    if (option.arg != 0 && strtol(option.arg, &endptr, 10)) {
    };
    if (endptr != option.arg && *endptr == 0) return option::ARG_OK;

    if (msg) printError("Option '", option, "' requires a numeric argument\n");
    return option::ARG_ILLEGAL;
  }

  static option::ArgStatus NonEmpty(const option::Option & option, bool msg)
  {
    if (option.arg != 0 && option.arg[0] != 0) return option::ARG_OK;

    if (msg)
      printError("Option '", option, "' requires a non-empty argument\n");
    return option::ARG_ILLEGAL;
  }
};

const option::Descriptor usage[] = {
  { UNKNOWN_OPTION,
    0,
    "",
    "",
    Arg::None,
    "USAGE: pono [options] <btor file>\n\n"
    "Options:" },
  { HELP, 0, "", "help", Arg::None, "  --help \tPrint usage and exit." },
  { ENGINE,
    0,
    "e",
    "engine",
    Arg::NonEmpty,
    "  --engine, -e <engine> \tSelect engine from [bmc, bmc-sp, ind, "
    "interp]." },
  { BOUND,
    0,
    "k",
    "bound",
    Arg::Numeric,
    "  --bound, -k \tBound to check up until (default: 10)." },
  { PROP,
    0,
    "p",
    "prop",
    Arg::Numeric,
    "  --prop, -p \tProperty index to check (default: 0)." },
  { VERBOSITY,
    0,
    "v",
    "verbosity",
    Arg::Numeric,
    "  --verbosity, -v \tVerbosity for printing to standard out." },
  { VCDNAME,
    0,
    "",
    "vcd",
    Arg::NonEmpty,
    "  --vcd \tName of Value Change Dump (VCD) if witness exists." },
  { NOWITNESS,
    0,
    "",
    "no-witness",
    Arg::None,
    "  --no-witness \tDisable printing of witness." },
<<<<<<< HEAD
  { CEGPROPHARR,
    0,
    "",
    "ceg-prophecy-arrays",
    Arg::None,
    "  --ceg-prophecy-arrays \tUse counter-example guided prophecy for "
    "arrays." },
=======
  { RESET,
    0,
    "r",
    "reset",
    Arg::NonEmpty,
    "  --reset, -r <reset input> \tSymbol to use for reset signal (prefix with "
    "~ "
    "for negative reset)" },
  { RESET_BND,
    0,
    "s",
    "resetsteps",
    Arg::Numeric,
    "  --resetsteps, -s <integer> \tNumber of steps to apply reset for "
    "(default: 1)" },
  { CLK,
    0,
    "c",
    "clock",
    Arg::NonEmpty,
    "  --clock, -c <clock name> \tSymbol to use for clock signal (only "
    "supports "
    "starting at 0 and toggling each step)" },
>>>>>>> f4ba3437
  { 0, 0, 0, 0, 0, 0 }
};
/*********************************** end Option Handling setup
 * ***************************************/

namespace pono {

Engine PonoOptions::to_engine(std::string s)
{
  if (str2engine.find(s) != str2engine.end()) {
    return str2engine.at(s);
  } else {
    throw PonoException("Unrecognized engine: " + s);
  }
}

// Parse command line options given by 'argc' and 'argv' and set
// respective options in the 'pono_options' object.
// Returns 'ERROR' if there is something wrong with the given options
// or 'UNKNOWN' instead.
ProverResult PonoOptions::parse_and_set_options(int argc, char ** argv)
{
  argc -= (argc > 0);
  argv += (argc > 0);  // skip program name argv[0] if present
  option::Stats stats(usage, argc, argv);
  std::vector<option::Option> options(stats.options_max);
  std::vector<option::Option> buffer(stats.buffer_max);
  option::Parser parse(usage, argc, argv, &options[0], &buffer[0]);

  if (parse.error()) return ERROR;

  if (options[HELP] || argc == 0) {
    option::printUsage(cout, usage);
    // want to exit main at top-level
    return ERROR;
  }

  if (parse.nonOptionsCount() != 1) {
    option::printUsage(cout, usage);
    return ERROR;
  }

  bool unknown_options = false;
  for (option::Option * opt = options[UNKNOWN_OPTION]; opt; opt = opt->next()) {
    unknown_options = true;
  }

  if (unknown_options) {
    option::printUsage(cout, usage);
    return ERROR;
  }

  // try-catch block used to detect incompatible options.
  try {
    for (int i = 0; i < parse.optionsCount(); ++i) {
      option::Option & opt = buffer[i];
      switch (opt.index()) {
        case HELP:
          // not possible, because handled further above and exits the program
        case ENGINE: engine_ = to_engine(opt.arg); break;
        case BOUND: bound_ = atoi(opt.arg); break;
        case PROP: prop_idx_ = atoi(opt.arg); break;
        case VERBOSITY: verbosity_ = atoi(opt.arg); break;
        case VCDNAME:
          vcd_name_ = opt.arg;
          if (no_witness_)
            throw PonoException(
                "Options '--vcd' and '--no-witness' are incompatible.");
          break;
        case NOWITNESS:
          no_witness_ = true;
          if (!vcd_name_.empty())
            throw PonoException(
                "Options '--vcd' and '--no-witness' are incompatible.");
          break;
<<<<<<< HEAD
        case CEGPROPHARR: ceg_prophecy_arrays_ = true; break;
=======
        case RESET: reset_name_ = opt.arg; break;
        case RESET_BND: reset_bnd_ = atoi(opt.arg); break;
        case CLK: clock_name_ = opt.arg; break;
>>>>>>> f4ba3437
        case UNKNOWN_OPTION:
          // not possible because Arg::Unknown returns ARG_ILLEGAL
          // which aborts the parse with an error
          break;
      }
    }
  }
  catch (PonoException & ce) {
    cout << ce.what() << endl;
    return ERROR;
  }

  filename_ = parse.nonOption(0);

  return UNKNOWN;
}

}  // namespace pono<|MERGE_RESOLUTION|>--- conflicted
+++ resolved
@@ -36,13 +36,10 @@
   VERBOSITY,
   VCDNAME,
   NOWITNESS,
-<<<<<<< HEAD
   CEGPROPHARR,
-=======
   RESET,
   RESET_BND,
   CLK
->>>>>>> f4ba3437
 };
 
 struct Arg : public option::Arg
@@ -123,7 +120,6 @@
     "no-witness",
     Arg::None,
     "  --no-witness \tDisable printing of witness." },
-<<<<<<< HEAD
   { CEGPROPHARR,
     0,
     "",
@@ -131,7 +127,6 @@
     Arg::None,
     "  --ceg-prophecy-arrays \tUse counter-example guided prophecy for "
     "arrays." },
-=======
   { RESET,
     0,
     "r",
@@ -155,7 +150,6 @@
     "  --clock, -c <clock name> \tSymbol to use for clock signal (only "
     "supports "
     "starting at 0 and toggling each step)" },
->>>>>>> f4ba3437
   { 0, 0, 0, 0, 0, 0 }
 };
 /*********************************** end Option Handling setup
@@ -231,13 +225,10 @@
             throw PonoException(
                 "Options '--vcd' and '--no-witness' are incompatible.");
           break;
-<<<<<<< HEAD
         case CEGPROPHARR: ceg_prophecy_arrays_ = true; break;
-=======
         case RESET: reset_name_ = opt.arg; break;
         case RESET_BND: reset_bnd_ = atoi(opt.arg); break;
         case CLK: clock_name_ = opt.arg; break;
->>>>>>> f4ba3437
         case UNKNOWN_OPTION:
           // not possible because Arg::Unknown returns ARG_ILLEGAL
           // which aborts the parse with an error
