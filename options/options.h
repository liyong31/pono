/*********************                                                        */
/*! \file
 ** \verbatim
 ** Top contributors (to current version):
 **   Florian Lonsing, Makai Mann
 ** This file is part of the pono project.
 ** Copyright (c) 2019, 2020 by the authors listed in the file AUTHORS
 ** in the top-level source directory) and their institutional affiliations.
 ** All rights reserved.  See the file LICENSE in the top-level source
 ** directory for licensing information.\endverbatim
 **
 ** \brief
 **
 **
 **/

#pragma once

#include <unordered_map>
#include <unordered_set>

#include "core/proverresult.h"
#include "smt-switch/smt.h"

namespace pono {

// Engine options
enum Engine
{
  NONE = -1,
  BMC = 0,
  BMC_SP,
  KIND,
  INTERP,
  IC3_BOOL,
  IC3_BITS,
  MBIC3,
  IC3IA_ENGINE,
  MSAT_IC3IA,
  IC3SA_ENGINE,
  SYGUS_PDR
  // NOTE: if adding an IC3 variant,
  // make sure to update ic3_variants in smt/available_solvers.cpp
  // used for setting solver options appropriately
};

const std::unordered_map<std::string, Engine> str2engine(
    { { "bmc", BMC },
      { "bmc-sp", BMC_SP },
      { "ind", KIND },
      { "interp", INTERP },
      { "mbic3", MBIC3 },
      { "ic3bits", IC3_BITS },
      { "ic3ia", IC3IA_ENGINE },
      { "msat-ic3ia", MSAT_IC3IA },
      { "ic3sa", IC3SA_ENGINE },
      { "sygus-pdr", SYGUS_PDR } });

// SyGuS mode option
enum SyGuSTermMode{
  FROM_DESIGN_LEARN_EXT = 0,
  VAR_C_EXT = 1,
  SPLIT_FROM_DESIGN = 2,
  VAR_C_EQ_LT = 3,
  TERM_MODE_AUTO = 4
};

/*************************************** Options class
 * ************************************************/

class PonoOptions
{
  // TODO: for now, all class members (i.e., Pono options) are public
  // and set via a call of 'parse_and_set_options()'. For more
  // flexibility, add get/set functions.

 public:
  PonoOptions()
      : engine_(default_engine_),
        prop_idx_(default_prop_idx_),
        bound_(default_bound_),
        verbosity_(default_verbosity_),
        witness_(default_witness_),
        reset_bnd_(default_reset_bnd_),
        random_seed_(default_random_seed),
        smt_solver_(default_smt_solver_),
        logging_smt_solver_(default_logging_smt_solver_),
        static_coi_(default_static_coi_),
        show_invar_(default_show_invar_),
        check_invar_(default_check_invar_),
        ic3_pregen_(default_ic3_pregen_),
        ic3_indgen_(default_ic3_indgen_),
        ic3_gen_max_iter_(default_ic3_gen_max_iter_),
        ic3_reset_interval_(default_ic3_reset_interval_),
        mbic3_indgen_mode(default_mbic3_indgen_mode),
        ic3_functional_preimage_(default_ic3_functional_preimage_),
        ic3_unsatcore_gen_(default_ic3_unsatcore_gen_),
        ic3sa_func_refine_(default_ic3sa_func_refine_),
        ceg_prophecy_arrays_(default_ceg_prophecy_arrays_),
        cegp_axiom_red_(default_cegp_axiom_red_),
        profiling_log_filename_(default_profiling_log_filename_),
<<<<<<< HEAD
        ic3ia_cvc4_pred_(default_ic3ia_cvc4_pred_),
        ic3ia_cvc4_pred_size_(default_ic3ia_cvc4_pred_size_),
        ic3ia_cvc4_pred_all_consts_(default_ic3ia_cvc4_pred_all_consts_)
=======
        pseudo_init_prop_(default_pseudo_init_prop_),
        assume_prop_(default_assume_prop_),
        cegp_abs_vals_(default_cegp_abs_vals_),
        cegp_abs_vals_cutoff_(default_cegp_abs_vals_cutoff_),
        ceg_bv_arith_(default_ceg_bv_arith_),
        ceg_bv_arith_min_bw_(default_ceg_bv_arith_min_bw_),
        promote_inputvars_(default_promote_inputvars_),
        sygus_term_mode_(default_sygus_term_mode_),
        sygus_term_extract_depth_(default_sygus_term_extract_depth_),
        sygus_initial_term_width_(default_sygus_initial_term_width_),
        sygus_initial_term_inc_(default_sygus_initial_term_inc_),
        sygus_accumulated_term_bound_(default_sygus_accumulated_term_bound_),
        sygus_use_operator_abstraction_(
            default_sygus_use_operator_abstraction_),
        ic3sa_initial_terms_lvl_(default_ic3sa_initial_terms_lvl_),
        ic3sa_interp_(default_ic3sa_interp_)
>>>>>>> 1f2ea52d
  {
  }

  ~PonoOptions(){};

  ProverResult parse_and_set_options(int argc, char ** argv);

  Engine to_engine(std::string s);

  // Pono options
  Engine engine_;
  unsigned int prop_idx_;
  unsigned int bound_;
  unsigned int verbosity_;
  unsigned int random_seed_;
  bool witness_;
  std::string vcd_name_;
  std::string reset_name_;
  size_t reset_bnd_;
  std::string clock_name_;
  std::string filename_;
  smt::SolverEnum smt_solver_;  ///< underlying smt solver
  bool logging_smt_solver_;
  bool static_coi_;
  bool show_invar_;   ///< display invariant when running from command line
  bool check_invar_;  ///< check invariants (if available) when run through CLI
  // ic3 options
  bool ic3_pregen_;  ///< generalize counterexamples in IC3
  bool ic3_indgen_;  ///< inductive generalization in IC3
  unsigned int ic3_reset_interval_;  ///< number of check sat calls before
                                     ///< resetting. 0 means unbounded
  unsigned int ic3_gen_max_iter_; ///< max iterations in ic3 generalization. 0
                                  ///means unbounded
  unsigned int mbic3_indgen_mode;  ///< inductive generalization mode [0,2]
  bool ic3_functional_preimage_; ///< functional preimage in IC3
  bool ic3_unsatcore_gen_;  ///< generalize a cube during relative inductiveness
                            ///< check with unsatcore
  bool ic3sa_func_refine_;  ///< try functional unrolling in refinement
  // ceg-prophecy-arrays options
  bool ceg_prophecy_arrays_;
  bool cegp_axiom_red_;  ///< reduce axioms with an unsat core in ceg prophecy
  std::string profiling_log_filename_;
  bool pseudo_init_prop_;  ///< replace init and prop with boolean state vars
  bool assume_prop_;    ///< assume property in pre-state
  bool cegp_abs_vals_;  ///< abstract values on top of ceg-prophecy-arrays
  size_t cegp_abs_vals_cutoff_;  ///< cutoff to abstract a value
  bool ceg_bv_arith_;            ///< CEGAR -- Abstract BV arithmetic operators
  size_t ceg_bv_arith_min_bw_;   ///< Only abstract operators having bitwidth
                                 ///< strictly greater than this number
  bool promote_inputvars_;
  // sygus-pdr options
  SyGuSTermMode sygus_term_mode_; ///< SyGuS term production mode
  unsigned sygus_term_extract_depth_; ///< SyGuS Term extraction depth for existing terms
  unsigned sygus_initial_term_width_; ///< SyGuS Control and data width seperator
  unsigned sygus_initial_term_inc_; ///< SyGuS Control and data width seperator increment bound
  unsigned sygus_accumulated_term_bound_; ///< SyGuS Term accumulation bound count
  unsigned sygus_use_operator_abstraction_; ///< SyGuS abstract and avoid use some operators
  size_t ic3sa_initial_terms_lvl_;  ///< configures where to find terms for
                                    ///< initial abstraction
  bool ic3sa_interp_;

  // experimental option for finding a predicate with CVC4 SyGuS
  bool ic3ia_cvc4_pred_;
  unsigned int ic3ia_cvc4_pred_size_;
  bool ic3ia_cvc4_pred_all_consts_;

 private:
  // Default options
  static const Engine default_engine_ = BMC;
  static const unsigned int default_prop_idx_ = 0;
  static const unsigned int default_bound_ = 10;
  static const unsigned int default_verbosity_ = 0;
  static const unsigned int default_random_seed = 0;
  static const bool default_witness_ = false;
  static const bool default_ceg_prophecy_arrays_ = false;
  static const bool default_static_coi_ = false;
  static const bool default_show_invar_ = false;
  static const bool default_check_invar_ = false;
  static const size_t default_reset_bnd_ = 1;
  // TODO distinguish when solver is not set and choose a
  //      good solver for the provided engine automatically
  static const smt::SolverEnum default_smt_solver_ = smt::BTOR;
  static const bool default_logging_smt_solver_ = false;
  static const bool default_ic3_pregen_ = true;
  static const bool default_ic3_indgen_ = true;
  static const unsigned int default_ic3_reset_interval_ = 5000;
  static const unsigned int default_ic3_gen_max_iter_ = 2;
  static const unsigned int default_mbic3_indgen_mode = 0;
  static const bool default_ic3_functional_preimage_ = false;
  static const bool default_ic3_unsatcore_gen_ = true;
  static const bool default_ic3sa_func_refine_ = true;
  static const bool default_cegp_axiom_red_ = true;
  static const std::string default_profiling_log_filename_;
<<<<<<< HEAD
  static const bool default_ic3ia_cvc4_pred_ = false;
  static const bool default_ic3ia_cvc4_pred_all_consts_ = false;
  static const bool default_ic3ia_cvc4_pred_size_ = 10;
=======
  static const bool default_pseudo_init_prop_ = false;
  static const bool default_assume_prop_ = false;
  static const bool default_cegp_abs_vals_ = false;
  static const size_t default_cegp_abs_vals_cutoff_ = 100;
  static const bool default_ceg_bv_arith_ = false;
  static const size_t default_ceg_bv_arith_min_bw_ = 16;
  static const bool default_promote_inputvars_ = false;
  static const SyGuSTermMode default_sygus_term_mode_ = TERM_MODE_AUTO;
  static const unsigned default_sygus_term_extract_depth_ = 0;
  static const unsigned default_sygus_initial_term_width_ = 8;
  static const unsigned default_sygus_initial_term_inc_ = 8;
  static const unsigned default_sygus_accumulated_term_bound_ = 0;
  static const unsigned default_sygus_use_operator_abstraction_ = 0;
  // default is the highest level
  static const size_t default_ic3sa_initial_terms_lvl_ = 4;
  static const bool default_ic3sa_interp_ = false;
>>>>>>> 1f2ea52d
};

}  // namespace pono<|MERGE_RESOLUTION|>--- conflicted
+++ resolved
@@ -99,11 +99,9 @@
         ceg_prophecy_arrays_(default_ceg_prophecy_arrays_),
         cegp_axiom_red_(default_cegp_axiom_red_),
         profiling_log_filename_(default_profiling_log_filename_),
-<<<<<<< HEAD
         ic3ia_cvc4_pred_(default_ic3ia_cvc4_pred_),
         ic3ia_cvc4_pred_size_(default_ic3ia_cvc4_pred_size_),
-        ic3ia_cvc4_pred_all_consts_(default_ic3ia_cvc4_pred_all_consts_)
-=======
+        ic3ia_cvc4_pred_all_consts_(default_ic3ia_cvc4_pred_all_consts_),
         pseudo_init_prop_(default_pseudo_init_prop_),
         assume_prop_(default_assume_prop_),
         cegp_abs_vals_(default_cegp_abs_vals_),
@@ -120,7 +118,6 @@
             default_sygus_use_operator_abstraction_),
         ic3sa_initial_terms_lvl_(default_ic3sa_initial_terms_lvl_),
         ic3sa_interp_(default_ic3sa_interp_)
->>>>>>> 1f2ea52d
   {
   }
 
@@ -214,11 +211,9 @@
   static const bool default_ic3sa_func_refine_ = true;
   static const bool default_cegp_axiom_red_ = true;
   static const std::string default_profiling_log_filename_;
-<<<<<<< HEAD
   static const bool default_ic3ia_cvc4_pred_ = false;
   static const bool default_ic3ia_cvc4_pred_all_consts_ = false;
   static const bool default_ic3ia_cvc4_pred_size_ = 10;
-=======
   static const bool default_pseudo_init_prop_ = false;
   static const bool default_assume_prop_ = false;
   static const bool default_cegp_abs_vals_ = false;
@@ -235,7 +230,6 @@
   // default is the highest level
   static const size_t default_ic3sa_initial_terms_lvl_ = 4;
   static const bool default_ic3sa_interp_ = false;
->>>>>>> 1f2ea52d
 };
 
 }  // namespace pono