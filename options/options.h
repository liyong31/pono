--- conflicted
+++ resolved
@@ -52,11 +52,8 @@
         bound_(default_bound_),
         verbosity_(default_verbosity_),
         no_witness_(default_no_witness_),
-<<<<<<< HEAD
         ceg_prophecy_arrays_(default_ceg_prophecy_arrays_)
-=======
         reset_bnd_(default_reset_bnd_)
->>>>>>> f4ba3437
   {
   }
 
@@ -86,11 +83,8 @@
   static const unsigned int default_bound_ = 10;
   static const unsigned int default_verbosity_ = 0;
   static const bool default_no_witness_ = false;
-<<<<<<< HEAD
   static const bool default_ceg_prophecy_arrays_ = false;
-=======
   static const size_t default_reset_bnd_ = 1;
->>>>>>> f4ba3437
 };
 
 }  // namespace pono