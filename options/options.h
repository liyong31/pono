/*********************                                                        */
/*! \file
 ** \verbatim
 ** Top contributors (to current version):
 **   Florian Lonsing, Makai Mann
 ** This file is part of the pono project.
 ** Copyright (c) 2019, 2020 by the authors listed in the file AUTHORS
 ** in the top-level source directory) and their institutional affiliations.
 ** All rights reserved.  See the file LICENSE in the top-level source
 ** directory for licensing information.\endverbatim
 **
 ** \brief
 **
 **
 **/

#pragma once

#include <unordered_map>
#include "core/proverresult.h"

namespace pono {

// Engine options
enum Engine
{
  BMC = 0,
  BMC_SP,
  KIND,
  INTERP,
  MBIC3
};

const std::unordered_map<std::string, Engine> str2engine({ { "bmc", BMC },
                                                           { "bmc-sp", BMC_SP },
                                                           { "ind", KIND },
                                                           { "interp", INTERP },
                                                           { "mbic3",
                                                             MBIC3 } });

/*************************************** Options class
 * ************************************************/

class PonoOptions
{
  // TODO: for now, all class members (i.e., Pono options) are public
  // and set via a call of 'parse_and_set_options()'. For more
  // flexibility, add get/set functions.

 public:
  PonoOptions()
      : engine_(default_engine_),
        prop_idx_(default_prop_idx_),
        bound_(default_bound_),
        verbosity_(default_verbosity_),
<<<<<<< HEAD
        no_witness_(default_no_witness_),
        reset_bnd_(default_reset_bnd_)
=======
        random_seed_(default_random_seed),
        no_witness_(default_no_witness_),
        smt_solver_(default_smt_solver_),
        ic3_cexgen_(default_ic3_cexgen_),
        ic3_indgen_(default_ic3_indgen_),
        ic3_gen_max_iter_(default_ic3_gen_max_iter_),
        ic3_indgen_mode_(default_ic3_indgen_mode_),
        ic3_functional_preimage_(default_ic3_functional_preimage_)
>>>>>>> 647d372b
  {
  }

  ~PonoOptions(){};

  ProverResult parse_and_set_options(int argc, char ** argv);

  Engine to_engine(std::string s);

  // Pono options
  Engine engine_;
  unsigned int prop_idx_;
  unsigned int bound_;
  unsigned int verbosity_;
<<<<<<< HEAD
=======
  unsigned int random_seed_;
  bool no_witness_;
>>>>>>> 647d372b
  std::string vcd_name_;
  bool no_witness_;
  std::string reset_name_;
  size_t reset_bnd_;
  std::string clock_name_;
  std::string filename_;
  std::string smt_solver_; ///< underlying smt solver

  // ic3 options
  bool ic3_cexgen_;  ///< generalize counterexamples in IC3
  bool ic3_indgen_;  ///< inductive generalization in IC3
  unsigned int ic3_gen_max_iter_; ///< max iterations in ic3 generalization. 0
                                  ///means unbounded
  unsigned int ic3_indgen_mode_; ///< inductive generalization mode [0,2]
  bool ic3_functional_preimage_; ///< functional preimage in IC3

private:
  // Default options
  static const Engine default_engine_ = BMC;
  static const unsigned int default_prop_idx_ = 0;
  static const unsigned int default_bound_ = 10;
  static const unsigned int default_verbosity_ = 0;
  static const unsigned int default_random_seed = 0;
  static const bool default_no_witness_ = false;
<<<<<<< HEAD
  static const size_t default_reset_bnd_ = 1;
=======
  static const std::string default_smt_solver_;
  static const bool default_ic3_cexgen_ = true;
  static const bool default_ic3_indgen_ = true;
  static const unsigned int default_ic3_gen_max_iter_ = 2;
  static const unsigned int default_ic3_indgen_mode_ = 0;
  static const bool default_ic3_functional_preimage_ = false;
>>>>>>> 647d372b
};

}  // namespace pono<|MERGE_RESOLUTION|>--- conflicted
+++ resolved
@@ -53,19 +53,15 @@
         prop_idx_(default_prop_idx_),
         bound_(default_bound_),
         verbosity_(default_verbosity_),
-<<<<<<< HEAD
         no_witness_(default_no_witness_),
-        reset_bnd_(default_reset_bnd_)
-=======
+        reset_bnd_(default_reset_bnd_),
         random_seed_(default_random_seed),
-        no_witness_(default_no_witness_),
         smt_solver_(default_smt_solver_),
         ic3_cexgen_(default_ic3_cexgen_),
         ic3_indgen_(default_ic3_indgen_),
         ic3_gen_max_iter_(default_ic3_gen_max_iter_),
         ic3_indgen_mode_(default_ic3_indgen_mode_),
         ic3_functional_preimage_(default_ic3_functional_preimage_)
->>>>>>> 647d372b
   {
   }
 
@@ -80,13 +76,9 @@
   unsigned int prop_idx_;
   unsigned int bound_;
   unsigned int verbosity_;
-<<<<<<< HEAD
-=======
   unsigned int random_seed_;
   bool no_witness_;
->>>>>>> 647d372b
   std::string vcd_name_;
-  bool no_witness_;
   std::string reset_name_;
   size_t reset_bnd_;
   std::string clock_name_;
@@ -109,16 +101,13 @@
   static const unsigned int default_verbosity_ = 0;
   static const unsigned int default_random_seed = 0;
   static const bool default_no_witness_ = false;
-<<<<<<< HEAD
   static const size_t default_reset_bnd_ = 1;
-=======
   static const std::string default_smt_solver_;
   static const bool default_ic3_cexgen_ = true;
   static const bool default_ic3_indgen_ = true;
   static const unsigned int default_ic3_gen_max_iter_ = 2;
   static const unsigned int default_ic3_indgen_mode_ = 0;
   static const bool default_ic3_functional_preimage_ = false;
->>>>>>> 647d372b
 };
 
 }  // namespace pono