--- conflicted
+++ resolved
@@ -155,8 +155,6 @@
   justify_coi(ts_.next(c), all_coi_symbols);
   assert(all_coi_symbols.size());
 
-<<<<<<< HEAD
-=======
   for (const auto & fv : all_coi_symbols) {
     // need to process any constraints that this variable is involved in
     for (const auto & elem : constraint_vars_) {
@@ -168,7 +166,6 @@
     }
   }
 
->>>>>>> a3bf73df
   // get rid of next-state variables
   UnorderedTermSet coi_symbols;
   for (const auto & tt : all_coi_symbols) {
