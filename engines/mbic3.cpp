--- conflicted
+++ resolved
@@ -67,10 +67,11 @@
   }
 }
 
-ModelBasedIC3::ModelBasedIC3(const Property & p, const TransitionSystem & ts,
+ModelBasedIC3::ModelBasedIC3(const Property & p,
+                             const TransitionSystem & ts,
                              const SmtSolver & slv,
                              PonoOptions opt)
-  : super(p, ts, slv, opt)
+    : super(p, ts, slv, opt)
 {
   engine_ = Engine::MBIC3;
   solver_->set_opt("produce-unsat-cores", "true");
@@ -112,7 +113,7 @@
   }
 
   if (out_inputs) {
-    for (const auto &iv : ts_.inputvars()) {
+    for (const auto & iv : ts_.inputvars()) {
       out_inputs->push_back(
           solver_->make_term(Equal, iv, solver_->get_value(iv)));
     }
@@ -192,13 +193,7 @@
             Term l;
             bool_assump.clear();
             for (const auto &t : tmp) {
-<<<<<<< HEAD
               l = label(ts_->next(t));
-=======
-              l = label(t);
-              solver_->assert_formula(
-                  solver_->make_term(Implies, l, ts_.next(t)));
->>>>>>> 0e3bfc5b
               bool_assump.push_back(l);
             }
 
@@ -433,27 +428,7 @@
   return res;
 }
 
-<<<<<<< HEAD
 bool ModelBasedIC3::get_bad(IC3Formula & out)
-=======
-void ModelBasedIC3::check_ts() const
-{
-  // check if there are arrays or uninterpreted sorts and fail if so
-  for (const auto &vec : { ts_.statevars(), ts_.inputvars() }) {
-    for (const auto &st : vec) {
-      SortKind sk = st->get_sort()->get_sort_kind();
-      if (sk == ARRAY) {
-        throw PonoException("ModelBasedIC3 does not support arrays yet");
-      } else if (sk == UNINTERPRETED) {
-        throw PonoException(
-            "ModelBasedIC3 does not support uninterpreted sorts yet.");
-      }
-    }
-  }
-}
-
-bool ModelBasedIC3::intersects_bad()
->>>>>>> 0e3bfc5b
 {
   push_solver_context();
 
@@ -503,7 +478,7 @@
 
     UnorderedTermMap & cache = to_solver_->get_cache();
     Term ns;
-    for (const auto &s : ts_.statevars()) {
+    for (const auto & s : ts_.statevars()) {
       // common variables are next states, unless used for refinement in IC3IA
       // then will refer to current state variables after untiming
       // need to cache both
