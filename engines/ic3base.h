--- conflicted
+++ resolved
@@ -120,52 +120,6 @@
   }
 };
 
-<<<<<<< HEAD
-/**
- * Priority queue of proof obligations borrowed from open-source ic3ia
- * implementation
- */
-class ProofGoalQueue
-{
- public:
-  ~ProofGoalQueue() { clear(); }
-
-  void clear()
-  {
-    for (auto p : store_) {
-      delete p;
-    }
-    store_.clear();
-    while (!queue_.empty()) {
-      queue_.pop();
-    }
-  }
-
-  void push_new(const IC3Formula & c,
-                unsigned int t,
-                const ProofGoal * n = NULL)
-  {
-    ProofGoal * pg = new ProofGoal(c, t, n);
-    push(pg);
-    store_.push_back(pg);
-  }
-
-  void push(ProofGoal * p) { queue_.push(p); }
-  ProofGoal * top() { return queue_.top(); }
-  void pop() { queue_.pop(); }
-  bool empty() const { return queue_.empty(); }
-  size_t size() const { return queue_.size(); }
-
- private:
-  typedef std::
-      priority_queue<ProofGoal *, std::vector<ProofGoal *>, ProofGoalOrder>
-          Queue;
-  Queue queue_;
-  std::vector<ProofGoal *> store_;
-};
-
-=======
->>>>>>> 0b7b57f0
 class IC3Base : public Prover
 {
  public:
