--- conflicted
+++ resolved
@@ -99,11 +99,6 @@
   // based on open-source ic3ia ProofObligation
   IC3Formula target;
   size_t idx;
-<<<<<<< HEAD
-  // TODO: see if we can make this a unique_ptr
-  //       made it complicated to move from this struct to another place
-=======
->>>>>>> 080dadf2
   ProofGoal * next;
 
   // null constructor
@@ -222,13 +217,8 @@
   ///< which changes depending on the implementation
   std::vector<std::vector<IC3Formula>> frames_;
 
-<<<<<<< HEAD
   ///< priority queue of outstanding proof goals
   ProofGoalQueue proof_goals_;
-=======
-  ///< stack of outstanding proof goals
-  std::vector<ProofGoal *> proof_goals_;
->>>>>>> 080dadf2
 
   // labels for activating assertions
   smt::Term init_label_;       ///< label to activate init
@@ -429,11 +419,7 @@
    *  @return true iff the proof goal was blocked,
    *          otherwise a new proof goal was added to the proof goals
    */
-<<<<<<< HEAD
-  bool block(ProofGoal & pg);
-=======
   bool block(ProofGoal * pg);
->>>>>>> 080dadf2
 
   /** Check if the given proof goal is already blocked
    *  @param pg the proof goal
