/*********************                                                        */
/*! \file
 ** \verbatim
 ** Top contributors (to current version):
 **   Ahmed Irfan, Makai Mann
 ** This file is part of the pono project.
 ** Copyright (c) 2019 by the authors listed in the file AUTHORS
 ** in the top-level source directory) and their institutional affiliations.
 ** All rights reserved.  See the file LICENSE in the top-level source
 ** directory for licensing information.\endverbatim
 **
 ** \brief
 **
 **
 **/

#pragma once

#include "engines/kinduction.h"

namespace pono {

class BmcSimplePath : public KInduction
{
 public:
<<<<<<< HEAD
  BmcSimplePath(const Property & p, smt::SolverEnum se);
  BmcSimplePath(const Property & p, const smt::SmtSolver & solver);
  BmcSimplePath(const PonoOptions & opt,
                const Property & p,
                smt::SolverEnum se);
=======
  BmcSimplePath(Property & p, smt::SolverEnum se);
  BmcSimplePath(Property & p, const smt::SmtSolver & solver);
  BmcSimplePath(const PonoOptions & opt, Property & p, smt::SolverEnum se);
>>>>>>> 98285b5a
  BmcSimplePath(const PonoOptions & opt,
                Property & p,
                const smt::SmtSolver & solver);
  ~BmcSimplePath();

  typedef KInduction super;

  ProverResult check_until(int k) override;

 private:
  bool cover_step(int i);

};  // BmcSimplePath

}  // namespace pono<|MERGE_RESOLUTION|>--- conflicted
+++ resolved
@@ -23,17 +23,9 @@
 class BmcSimplePath : public KInduction
 {
  public:
-<<<<<<< HEAD
-  BmcSimplePath(const Property & p, smt::SolverEnum se);
-  BmcSimplePath(const Property & p, const smt::SmtSolver & solver);
-  BmcSimplePath(const PonoOptions & opt,
-                const Property & p,
-                smt::SolverEnum se);
-=======
   BmcSimplePath(Property & p, smt::SolverEnum se);
   BmcSimplePath(Property & p, const smt::SmtSolver & solver);
   BmcSimplePath(const PonoOptions & opt, Property & p, smt::SolverEnum se);
->>>>>>> 98285b5a
   BmcSimplePath(const PonoOptions & opt,
                 Property & p,
                 const smt::SmtSolver & solver);
