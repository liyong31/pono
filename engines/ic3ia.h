/*********************                                                  */
/*! \file ic3ia.h
** \verbatim
** Top contributors (to current version):
**   Makai Mann, Ahmed Irfan
** This file is part of the pono project.
** Copyright (c) 2019 by the authors listed in the file AUTHORS
** in the top-level source directory) and their institutional affiliations.
** All rights reserved.  See the file LICENSE in the top-level source
** directory for licensing information.\endverbatim
**
** \brief IC3 via Implicit Predicate Abstraction (IC3IA) implementation
**        based on
**
**        IC3 Modulo Theories via Implicit Predicate Abstraction
**            -- Alessandro Cimatti, Alberto Griggio,
**               Sergio Mover, Stefano Tonetta
**
**        and the open source implementation:
**
**        https://es-static.fbk.eu/people/griggio/ic3ia/index.html
**
**  within Pono, we are building on the bit-level IC3 instead of directly
**  on IC3Base, because a lot of the functionality is the same
**  In particular, we don't need to override either of the generalization
**  functions. Instead focusing on abstract/refine.
**
**/

#pragma once

#include "engines/ic3.h"
#include "modifiers/implicit_predicate_abstractor.h"
#include "smt-switch/term_translator.h"

namespace pono {

class IC3IA : public IC3
{
 public:
  // itp_se is the SolverEnum for the interpolator

<<<<<<< HEAD
  IC3IA(Property & p,
        smt::SolverEnum se,
        smt::SolverEnum itp_se = smt::SolverEnum::MSAT);

  IC3IA(Property & p,
        const smt::SmtSolver & s,
        smt::SolverEnum itp_se = smt::SolverEnum::MSAT);
=======
  IC3IA(Property & p, smt::SolverEnum se, smt::SolverEnum itp_se);

  IC3IA(Property & p, const smt::SmtSolver & s, smt::SolverEnum itp_se);

  IC3IA(Property & p, const smt::SmtSolver & s, smt::SmtSolver itp);
>>>>>>> 0ba49426

  IC3IA(const PonoOptions & opt,
        Property & p,
        smt::SolverEnum se,
<<<<<<< HEAD
        smt::SolverEnum itp_se = smt::SolverEnum::MSAT);
=======
        smt::SolverEnum itp_se);
>>>>>>> 0ba49426

  IC3IA(const PonoOptions & opt,
        Property & p,
        const smt::SmtSolver & s,
<<<<<<< HEAD
        smt::SolverEnum itp_se = smt::SolverEnum::MSAT);

  virtual ~IC3IA() {}

=======
        smt::SolverEnum itp_se);

  IC3IA(const PonoOptions & opt,
        Property & p,
        const smt::SmtSolver & s,
        smt::SmtSolver itp);

  virtual ~IC3IA() {}

>>>>>>> 0ba49426
  typedef IC3 super;

 protected:
  // Note: important that conc_ts_ and abs_ts_ are before ia_
  //       because we will pass them to ia_ and they must be
  //       be initialized first
<<<<<<< HEAD

  TransitionSystem & conc_ts_;  ///< convenient reference to the concrete ts

  RelationalTransitionSystem abs_ts_;  ///< the abstract ts
                                       ///< after initialize, ts_ will point to
                                       ///< this because the methods from IC3
                                       ///< should operate on the abstraction

  ImplicitPredicateAbstractor ia_;

  smt::UnorderedTermSet predset_;  ///< set of current predicates
  // useful for checking if predicate has been added already
  // also available as a vector in ia_.predicates()

  smt::SmtSolver interpolator_;  ///< interpolator for refinement
  smt::TermTranslator
      to_interpolator_;  ///< transfer terms from solver_ to interpolator_
  smt::TermTranslator
      to_solver_;  ///< transfer terms from interpolator_ to solver_

  size_t longest_cex_length_;  ///< keeps track of longest (abstract)
                               ///< counterexample

  // HACK
  // hacked in to evaluate CVC4
  // if done for real, should be sure to do this OR the interpolator, not both
  smt::SmtSolver cvc4_;
  smt::TermTranslator to_cvc4_;
  smt::TermTranslator from_cvc4_;

  // pure virtual method implementations

  IC3Formula get_model_ic3_formula(
=======

  TransitionSystem & conc_ts_;  ///< convenient reference to the concrete ts

  RelationalTransitionSystem abs_ts_;  ///< the abstract ts
                                       ///< after initialize, ts_ will point to
                                       ///< this because the methods from IC3
                                       ///< should operate on the abstraction

  ImplicitPredicateAbstractor ia_;

  smt::UnorderedTermSet predset_;  ///< set of current predicates
  // useful for checking if predicate has been added already
  // also available as a vector in ia_.predicates()

  smt::SmtSolver interpolator_;  ///< interpolator for refinement
  smt::TermTranslator
      to_interpolator_;  ///< transfer terms from solver_ to interpolator_
  smt::TermTranslator
      to_solver_;  ///< transfer terms from interpolator_ to solver_

  size_t longest_cex_length_;  ///< keeps track of longest (abstract)
                               ///< counterexample

  // pure virtual method implementations

  IC3Formula get_model_ic3formula(
>>>>>>> 0ba49426
      smt::TermVec * out_inputs = nullptr,
      smt::TermVec * out_nexts = nullptr) const override;

  bool ic3formula_check_valid(const IC3Formula & u) const override;

  // need to override this because IC3IA is not as restricted as
  // (bit-level) IC3
  void check_ts() const override;

  void initialize() override;

  void abstract() override;

  RefineResult refine() override;

  // specific to IC3IA

  /** Adds predicate to abstraction
   *  (calls ia_.add_predicate)
   *  and also incrementally updates the local transition relation
   *  and declares a new predicate state var (in pred_statevars_)
   *  @param pred the predicate over current state variables
   *  @return true iff the predicate was new (not seen before)
   */
  bool add_predicate(const smt::Term & pred);

  /** Register a state variable mapping in to_solver_
   *  This is a bit ugly but it's needed because symbols aren't created in
   * to_solver_ so it needs the mapping from interpolator_ symbols to solver_
   * symbols
   *  TODO look into a cleaner solution
   *  @param i the unrolling for state variables
   *         makes sure not to repeat work
   */
  void register_symbol_mappings(size_t i);
<<<<<<< HEAD

  // Hacked in to experiment with CVC4

  /** Given a counterexample trace (over state vars)
   *  Unroll the trace and ask CVC4 SyGuS for predicate(s)
   *  That makes the abstract trace unsat
   *  @param cex a vector storing the state variable assignments at each step of
   * an abstract trace
   *  @param out_preds the set to add predicates to
   *  @param return true if a predicate was found
   */
  bool cvc4_find_preds(const smt::TermVec & cex,
                       smt::UnorderedTermSet & out_preds);
=======
>>>>>>> 0ba49426
};

}  // namespace pono<|MERGE_RESOLUTION|>--- conflicted
+++ resolved
@@ -40,40 +40,20 @@
  public:
   // itp_se is the SolverEnum for the interpolator
 
-<<<<<<< HEAD
-  IC3IA(Property & p,
-        smt::SolverEnum se,
-        smt::SolverEnum itp_se = smt::SolverEnum::MSAT);
-
-  IC3IA(Property & p,
-        const smt::SmtSolver & s,
-        smt::SolverEnum itp_se = smt::SolverEnum::MSAT);
-=======
   IC3IA(Property & p, smt::SolverEnum se, smt::SolverEnum itp_se);
 
   IC3IA(Property & p, const smt::SmtSolver & s, smt::SolverEnum itp_se);
 
   IC3IA(Property & p, const smt::SmtSolver & s, smt::SmtSolver itp);
->>>>>>> 0ba49426
 
   IC3IA(const PonoOptions & opt,
         Property & p,
         smt::SolverEnum se,
-<<<<<<< HEAD
-        smt::SolverEnum itp_se = smt::SolverEnum::MSAT);
-=======
         smt::SolverEnum itp_se);
->>>>>>> 0ba49426
 
   IC3IA(const PonoOptions & opt,
         Property & p,
         const smt::SmtSolver & s,
-<<<<<<< HEAD
-        smt::SolverEnum itp_se = smt::SolverEnum::MSAT);
-
-  virtual ~IC3IA() {}
-
-=======
         smt::SolverEnum itp_se);
 
   IC3IA(const PonoOptions & opt,
@@ -83,14 +63,12 @@
 
   virtual ~IC3IA() {}
 
->>>>>>> 0ba49426
   typedef IC3 super;
 
  protected:
   // Note: important that conc_ts_ and abs_ts_ are before ia_
   //       because we will pass them to ia_ and they must be
   //       be initialized first
-<<<<<<< HEAD
 
   TransitionSystem & conc_ts_;  ///< convenient reference to the concrete ts
 
@@ -123,35 +101,7 @@
 
   // pure virtual method implementations
 
-  IC3Formula get_model_ic3_formula(
-=======
-
-  TransitionSystem & conc_ts_;  ///< convenient reference to the concrete ts
-
-  RelationalTransitionSystem abs_ts_;  ///< the abstract ts
-                                       ///< after initialize, ts_ will point to
-                                       ///< this because the methods from IC3
-                                       ///< should operate on the abstraction
-
-  ImplicitPredicateAbstractor ia_;
-
-  smt::UnorderedTermSet predset_;  ///< set of current predicates
-  // useful for checking if predicate has been added already
-  // also available as a vector in ia_.predicates()
-
-  smt::SmtSolver interpolator_;  ///< interpolator for refinement
-  smt::TermTranslator
-      to_interpolator_;  ///< transfer terms from solver_ to interpolator_
-  smt::TermTranslator
-      to_solver_;  ///< transfer terms from interpolator_ to solver_
-
-  size_t longest_cex_length_;  ///< keeps track of longest (abstract)
-                               ///< counterexample
-
-  // pure virtual method implementations
-
   IC3Formula get_model_ic3formula(
->>>>>>> 0ba49426
       smt::TermVec * out_inputs = nullptr,
       smt::TermVec * out_nexts = nullptr) const override;
 
@@ -187,7 +137,6 @@
    *         makes sure not to repeat work
    */
   void register_symbol_mappings(size_t i);
-<<<<<<< HEAD
 
   // Hacked in to experiment with CVC4
 
@@ -201,8 +150,6 @@
    */
   bool cvc4_find_preds(const smt::TermVec & cex,
                        smt::UnorderedTermSet & out_preds);
-=======
->>>>>>> 0ba49426
 };
 
 }  // namespace pono