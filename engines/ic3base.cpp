--- conflicted
+++ resolved
@@ -159,12 +159,8 @@
     // reset cex_pg_->to null
     // there might be multiple abstract traces if there's a derived class
     // doing abstraction refinement
-<<<<<<< HEAD
-    cex_pg_ = ProofGoal();
-    assert(!cex_pg_.next);
-=======
     cex_pg_ = new ProofGoal();
->>>>>>> 080dadf2
+    assert(!cex_pg_->next);
 
     res = step(i);
     ref_res = REFINE_NONE;  // just a default value
@@ -430,11 +426,7 @@
       reset_solver();
     }
 
-<<<<<<< HEAD
-    ProofGoal pg = get_next_proof_goal();
-=======
     ProofGoal * pg = get_next_proof_goal();
->>>>>>> 080dadf2
     if (is_blocked(pg)) {
       logger.log(3,
                  "Skipping already blocked proof goal <{}, {}>",
@@ -456,11 +448,7 @@
   return true;
 }
 
-<<<<<<< HEAD
-bool IC3Base::block(ProofGoal & pg)
-=======
 bool IC3Base::block(ProofGoal * pg)
->>>>>>> 080dadf2
 {
   const IC3Formula & c = pg->target;
   size_t i = pg->idx;
@@ -512,11 +500,7 @@
     // for now, assume there is only one
     // TODO: extend this to support multiple predecessors
     assert(collateral.size() == 1);
-<<<<<<< HEAD
-    add_proof_goal(collateral.at(0), i - 1, &pg);
-=======
     add_proof_goal(collateral.at(0), i - 1, pg);
->>>>>>> 080dadf2
     return false;
   }
 }
@@ -679,13 +663,8 @@
 ProofGoal * IC3Base::get_next_proof_goal()
 {
   assert(has_proof_goals());
-<<<<<<< HEAD
-  ProofGoal pg = *(proof_goals_.top());
+  ProofGoal * pg = proof_goals_.top();
   proof_goals_.pop();
-=======
-  ProofGoal * pg = proof_goals_.back();
-  proof_goals_.pop_back();
->>>>>>> 080dadf2
   return pg;
 }
 
@@ -696,11 +675,7 @@
   // goal should be a Cube
   assert(!c.is_disjunction());
   assert(ic3formula_check_valid(c));
-<<<<<<< HEAD
   proof_goals_.push_new(c, i, n);
-=======
-  proof_goals_.push_back(new ProofGoal(c, i, n));
->>>>>>> 080dadf2
 }
 
 bool IC3Base::check_intersects(const Term & A, const Term & B)
