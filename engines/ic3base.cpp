--- conflicted
+++ resolved
@@ -374,12 +374,8 @@
   if (r.is_sat()) {
     // this check needs to be here after the solver context has been popped
     // if i == 1 and there's a predecessor, then it should be an initial state
-<<<<<<< HEAD
-    assert(i != 1 || check_intersects_initial(out.at(0).term));
-=======
     assert(i != 1 || check_intersects_initial(out.term));
 
->>>>>>> 0b7b57f0
     // should never intersect with a frame before F[i-1]
     // otherwise, this predecessor should have been found
     // in a previous step (before a new frame was pushed)
@@ -467,14 +463,9 @@
           collateral = ic3formula_negate(collateral);
         }
 
-<<<<<<< HEAD
-  logger.log(
-      3, "Attempting to block proof goal <{}, {}>", c.term, i);
-=======
         size_t idx = find_highest_frame(pg->idx, collateral);
         assert(idx >= pg->idx);
         constrain_frame(idx, collateral);
->>>>>>> 0b7b57f0
 
         // re-add the proof goal at a higher frame if not blocked
         // up to the frontier
