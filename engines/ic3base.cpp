/*********************                                                  */
/*! \file ic3base.cpp
** \verbatim
** Top contributors (to current version):
**   Makai Mann, Ahmed Irfan, Florian Lonsing
** This file is part of the pono project.
** Copyright (c) 2019 by the authors listed in the file AUTHORS
** in the top-level source directory) and their institutional affiliations.
** All rights reserved.  See the file LICENSE in the top-level source
** directory for licensing information.\endverbatim
**
** \brief Abstract base class implementation of IC3 parameterized by
**        the unit used in frames, pre-image computation, and inductive
**        and predecessor generalization techniques.
**
**/

#include "engines/ic3base.h"

#include <algorithm>

#include "assert.h"
#include "smt/available_solvers.h"
#include "utils/logger.h"
#include "utils/term_analysis.h"

using namespace smt;
using namespace std;

namespace pono {

/**
 * Priority queue of proof obligations inspired by open-source ic3ia
 * implementation
 */
class ProofGoalQueue
{
 public:
  ~ProofGoalQueue() { clear(); }

  void clear()
  {
    for (auto p : store_) {
      delete p;
    }
    store_.clear();
    while (!queue_.empty()) {
      queue_.pop();
    }
  }

  void new_proof_goal(const IC3Formula & c,
                      unsigned int t,
                      const ProofGoal * n = NULL)
  {
    ProofGoal * pg = new ProofGoal(c, t, n);
    queue_.push(pg);
    store_.push_back(pg);
  }

  ProofGoal * top() { return queue_.top(); }
  void pop() { queue_.pop(); }
  bool empty() const { return queue_.empty(); }

 private:
  typedef std::
      priority_queue<ProofGoal *, std::vector<ProofGoal *>, ProofGoalOrder>
          Queue;
  Queue queue_;
  std::vector<ProofGoal *> store_;
};

// helper functions

/** Less than comparison of the hash of two terms
 *  for use in sorting
 *  @param t0 the first term
 *  @param t1 the second term
 *  @return true iff t0's hash is less than t1's hash
 */
static bool term_hash_lt(const smt::Term & t0, const smt::Term & t1)
{
  return (t0->hash() < t1->hash());
}

/** Syntactic subsumption check for clauses: ? a subsumes b ?
 *  @param IC3Formula a
 *  @param IC3Formula b
 *  returns true iff 'a subsumes b'
 */
static bool subsumes(const IC3Formula &a, const IC3Formula &b)
{
  assert(a.disjunction);
  assert(a.disjunction == b.disjunction);
  const TermVec &ac = a.children;
  const TermVec &bc = b.children;
  // NOTE: IC3Formula children are sorted on construction
  //       Uses unique id of term, from term->get_id()
  return ac.size() <= bc.size()
         && std::includes(bc.begin(), bc.end(), ac.begin(), ac.end());
}

/** IC3Base */

IC3Base::IC3Base(const Property & p,
                 const TransitionSystem & ts,
                 const SmtSolver & s,
                 PonoOptions opt)
    : super(p, ts, s, opt),
      // NOTE: this is a hack
      // TODO fix this
      reducer_(create_reducer_for(
          s->get_solver_enum(), Engine::IC3IA_ENGINE, false)),
      solver_context_(0),
      num_check_sat_since_reset_(0),
      failed_to_reset_solver_(false),
      cex_pg_(nullptr),
      boolsort_(solver_->make_sort(BOOL))
{
}

IC3Base::~IC3Base()
{
  if (cex_pg_) {
    delete cex_pg_;
    cex_pg_ = nullptr;
  }
}

void IC3Base::initialize()
{
  if (initialized_) {
    return;
  }

  // abstract the transition relation if this is a CEGAR implementation
  // otherwise it is a No-Op
  abstract();

  super::initialize();

  // check whether this flavor of IC3 can be applied to this transition system
  check_ts();

  assert(solver_context_ == 0);  // expecting to be at base context level
  solver_true_ = solver_->make_term(true);

  frames_.clear();
  frame_labels_.clear();
  // first frame is always the initial states
  push_frame();
  // can't use constrain_frame for initial states because not guaranteed to be
  // an IC3Formula it's handled specially
  solver_->assert_formula(
      solver_->make_term(Implies, frame_labels_.at(0), ts_.init()));
  reducer_.assume_label(frame_labels_.at(0), ts_.init());
  push_frame();

  // set semantics of TS labels
  assert(!init_label_);
  assert(!trans_label_);
  assert(!bad_label_);
  // frame 0 label is identical to init label
  init_label_ = frame_labels_[0];

  trans_label_ = solver_->make_symbol("__trans_label", boolsort_);
  solver_->assert_formula(
      solver_->make_term(Implies, trans_label_, ts_.trans()));
  reducer_.assume_label(trans_label_, ts_.trans());

  bad_label_ = solver_->make_symbol("__bad_label", boolsort_);
  solver_->assert_formula(solver_->make_term(Implies, bad_label_, bad_));
  reducer_.assume_label(bad_label_, bad_);
}

ProverResult IC3Base::check_until(int k)
{
  initialize();
  // make sure derived class implemented initialize and called
  // this version of initialize with super::initialize or
  // (for experts only) set the initialized_ flag without
  // ever initializing base classes
  assert(initialized_);

  ProverResult res;
  RefineResult ref_res;
  int i = reached_k_ + 1;
  assert(reached_k_ + 1 >= 0);
  for (size_t i = reached_k_ + 1; i <= k; ++i) {
    // reset cex_pg_ to null
    // there might be multiple abstract traces if there's a derived class
    // doing abstraction refinement
    if (cex_pg_) {
      delete cex_pg_;
      cex_pg_ = nullptr;
    }

    res = step(i);
    if (res != ProverResult::UNKNOWN) {
      return res;
    }
  }

  return ProverResult::UNKNOWN;
}

bool IC3Base::witness(std::vector<smt::UnorderedTermMap> & out)
{
  throw PonoException("IC3 witness NYI");
}

// Protected Methods

IC3Formula IC3Base::ic3formula_disjunction(const TermVec & c) const
{
  assert(c.size());
  Term term = c.at(0);
  for (size_t i = 1; i < c.size(); ++i) {
    term = solver_->make_term(Or, term, c[i]);
  }
  return IC3Formula(term, c, true);
}

IC3Formula IC3Base::ic3formula_conjunction(const TermVec & c) const
{
  assert(c.size());
  Term term = c.at(0);
  for (size_t i = 1; i < c.size(); ++i) {
    term = solver_->make_term(And, term, c[i]);
  }
  return IC3Formula(term, c, false);
}

IC3Formula IC3Base::ic3formula_negate(const IC3Formula & u) const
{
  const TermVec & children = u.children;
  assert(!u.is_null());
  assert(children.size());

  TermVec neg_children;
  neg_children.reserve(children.size());
  Term nc = smart_not(children.at(0));

  bool is_clause = u.disjunction;
  Term term = nc;
  neg_children.push_back(nc);
  for (size_t i = 1; i < children.size(); ++i) {
    nc = smart_not(children[i]);
    neg_children.push_back(nc);
    if (is_clause) {
      // negation is a cube
      term = solver_->make_term(And, term, nc);
    } else {
      // negation is a clause
      term = solver_->make_term(Or, term, nc);
    }
  }
  return IC3Formula(term, neg_children, !is_clause);
}

IC3Formula IC3Base::inductive_generalization(size_t i, const IC3Formula & c)
{
  assert(!solver_context_);
  assert(i <= frontier_idx());
  assert(!c.disjunction);  // expecting a cube
  // be default will try to find a minimal cube
  // NOTE: not necessarily minimum (e.g. it's a local minimum)

  logger.log(
      3, "trying to generalize an IC3Formula of size {}", c.children.size());

  // TODO use unsat core reducer
  // TODO use ic3_gen_max_iter_ option or remove it
  //      maybe default zero could mean unbounded
  //      seems like a good compromise

  UnorderedTermSet necessary;  // populated with children we
                               // can't drop

  IC3Formula gen = c;
  IC3Formula out;
  Term dropped;
  size_t j = 0;
  while (j < gen.children.size() && gen.children.size() > 1) {
    // TODO use random_seed_ if set for shuffling
    //      order of drop attempts

    // try dropping j
    dropped = gen.children.at(j);
    if (necessary.find(dropped) != necessary.end()) {
      // can't drop this one
      j++;
      continue;
    }

    gen.children.erase(gen.children.begin() + j);

    // TODO: decide if it's too expensive to create fresh
    //       IC3Formula each time -- which sorts the elements
    //       if so, could consider not automatically sorting
    //       and instead only doing it for subsumption checks
    gen = ic3formula_conjunction(gen.children);

    if (!check_intersects_initial(gen.term)
        && rel_ind_check(i, gen, out, false)) {
      // we can drop this literal

      // out was generalized with an unsat core in
      // rel_ind_check
      // we can't rely on the order of the children
      // being the same
      gen = out;
      j = 0;  // start iteration over
    } else {
      // could not drop this child
      necessary.insert(dropped);
      // NOTE gen.term won't be updated
      //      but gen will be reconstructed in
      //      next iteration anyway
      gen.children.push_back(dropped);

      // NOTE: don't need to increment j because
      //       the one at position j was put at
      //       end of vector
      assert(j + 1 == gen.children.size() || gen.children.at(j) != dropped);
    }
  }

  // reconstruct the IC3Formula -- need to make sure term is valid
  // since we've been modifying gen.children
  gen = ic3formula_conjunction(gen.children);
  assert(!check_intersects_initial(gen.term));
  IC3Formula block = ic3formula_negate(gen);
  assert(block.disjunction);
  return block;
}

void IC3Base::predecessor_generalization(size_t i,
                                         const IC3Formula & c,
                                         IC3Formula & pred)
{
  // by default does no generalization
  return;
}

bool IC3Base::intersects_bad(IC3Formula & out)
{
  push_solver_context();
  // assert the last frame (conjunction over clauses)
  assert_frame_labels(reached_k_ + 1);
  // see if it intersects with bad
  solver_->assert_formula(bad_label_);
  // don't need transition relation for this check
  // can deactivate it
  solver_->assert_formula(solver_->make_term(Not, trans_label_));
  Result r = check_sat();

  if (r.is_sat()) {
    out = get_model_ic3formula();
    assert(out.term);
    assert(out.children.size());
    assert(ic3formula_check_valid(out));

    // reduce
    TermVec red_c;
    // with abstraction can't guarantee this is unsat
    if (reducer_.reduce_assump_unsatcore(
            smart_not(bad_), out.children, red_c)) {
<<<<<<< HEAD
      logger.log(2,
=======
      logger.log(1,
>>>>>>> 5016ab52
                 "generalized bad cube to {}/{}",
                 red_c.size(),
                 out.children.size());
      out = ic3formula_conjunction(red_c);

      assert(out.term);
      assert(out.children.size());
      assert(ic3formula_check_valid(out));
    } else {
<<<<<<< HEAD
      logger.log(2, "generalizing bad failed");
=======
      logger.log(1, "generalizing bad failed");
>>>>>>> 5016ab52
    }
  }

  pop_solver_context();

  assert(!r.is_unknown());
  return r.is_sat();
}

ProverResult IC3Base::step(int i)
{
  if (i <= reached_k_) {
    return ProverResult::UNKNOWN;
  }

  if (reached_k_ < 0) {
    return step_0();
  }

  // reached_k_ is the number of transitions that have been checked
  // at this point there are reached_k_ + 1 frames that don't
  // intersect bad, and reached_k_ + 2 frames overall
  assert(reached_k_ + 2 == frames_.size());
  logger.log(1, "Blocking phase at frame {}", i);
  if (!block_all()) {
    // counter-example
    return ProverResult::FALSE;
  }

  logger.log(1, "Propagation phase at frame {}", i);
  // propagation phase
  push_frame();
  for (size_t j = 1; j < frontier_idx(); ++j) {
    if (propagate(j)) {
      assert(j + 1 < frames_.size());
      // save the invariant
      // which is the frame that just had all terms
      // from the previous frames propagated
      set_invar(j + 1);
      return ProverResult::TRUE;
    }
  }

  reset_solver();

  ++reached_k_;

  return ProverResult::UNKNOWN;
}

ProverResult IC3Base::step_0()
{
  logger.log(1, "Checking if initial states satisfy property");
  assert(reached_k_ < 0);

  push_solver_context();
  solver_->assert_formula(init_label_);
  solver_->assert_formula(bad_);
  Result r = check_sat();
  if (r.is_sat()) {
    const IC3Formula &c = get_model_ic3formula();
    cex_pg_ = new ProofGoal(c, 0, nullptr);
    pop_solver_context();
    return ProverResult::FALSE;
  } else {
    assert(r.is_unsat());
    reached_k_ = 0;  // keep reached_k_ aligned with number of frames
  }
  pop_solver_context();
  return ProverResult::UNKNOWN;
}

bool IC3Base::rel_ind_check(size_t i,
                            const IC3Formula & c,
                            IC3Formula & out,
                            bool get_pred)
{
  assert(i > 0);
  assert(i < frames_.size());
  // expecting to be the polarity for proof goals, not frames
  // e.g. a conjunction
  assert(!c.disjunction);

  assert(solver_context_ == 0);
  push_solver_context();

  // F[i-1]
  assert_frame_labels(i - 1);
  // -c
  solver_->assert_formula(solver_->make_term(Not, c.term));
  // Trans
  assert_trans_label();

  // use assumptions for c' so we can get cheap initial
  // generalization if the check is unsat

  // NOTE: relying on same order between assumps_ and c.children
  assumps_.clear();
  {
    // TODO shuffle assumps and (a copy of) c.children
    //      if random seed is set
    Term lbl, ccnext;
    for (const auto & cc : c.children) {
      ccnext = ts_.next(cc);
      lbl = label(ccnext);
      if (lbl != ccnext) {
        // only need to add assertion if the label is not the same as ccnext
        // could be the same if ccnext is already a literal
        solver_->assert_formula(solver_->make_term(Implies, lbl, ccnext));
      }
      assumps_.push_back(lbl);
    }
  }

  Result r = check_sat_assuming(assumps_);
  if (r.is_sat()) {
    if (get_pred) {
      out = get_model_ic3formula();
      if (options_.ic3_pregen_) {
        predecessor_generalization(i, c, out);
        assert(out.term);
        assert(out.children.size());
        assert(!out.disjunction);  // expecting a conjunction
      }
    }
    assert(ic3formula_check_valid(out));
    pop_solver_context();
  } else {
    // Use unsat core to get cheap generalization

    UnorderedTermSet core;
    solver_->get_unsat_core(core);
    assert(core.size());

    TermVec gen;  // cheap unsat-core generalization of c
    TermVec rem;  // conjuncts removed by unsat core
                  // might need to be re-added if it
                  // ends up intersecting with initial
    assert(assumps_.size() == c.children.size());
    for (size_t i = 0; i < assumps_.size(); ++i) {
      if (core.find(assumps_.at(i)) == core.end()) {
        rem.push_back(c.children.at(i));
      } else {
        gen.push_back(c.children.at(i));
      }
    }

    pop_solver_context();

    fix_if_intersects_initial(gen, rem);
    assert(gen.size() >= core.size());

    // keep it as a conjunction for now
    out = ic3formula_conjunction(gen);
  }
  assert(!solver_context_);

  if (r.is_sat() && get_pred) {
    assert(out.term);
    assert(out.children.size());

    // this check needs to be here after the solver context has been popped
    // if i == 1 and there's a predecessor, then it should be an initial state
    assert(i != 1 || check_intersects_initial(out.term));

    // should never intersect with a frame before F[i-1]
    // otherwise, this predecessor should have been found
    // in a previous step (before a new frame was pushed)
    assert(i < 2 || !check_intersects(out.term, get_frame_term(i - 2)));
  }

  assert(!r.is_unknown());
  return r.is_unsat();
}

// Helper methods

bool IC3Base::block_all()
{
  assert(!solver_context_);
  ProofGoalQueue proof_goals;
  IC3Formula bad_goal;
  while (intersects_bad(bad_goal)) {
    assert(bad_goal.term);  // expecting non-null
    assert(proof_goals.empty());  // bad should be the first goal each iteration
    proof_goals.new_proof_goal(bad_goal, frontier_idx(), nullptr);

    while (!proof_goals.empty()) {
      const ProofGoal * pg = proof_goals.top();

      if (!pg->idx) {
        // went all the way back to initial
        // TODO refactor refinement to not use cex_pg_
        // need to create a new proof goal that's not managed by the queue
        cex_pg_ = new ProofGoal(pg->target, pg->idx, pg->next);
        RefineResult s = refine();
        if (s == REFINE_SUCCESS) {
          // on successful refinement, clear the queue of proof goals
          // which might not have been precise
          // TODO might have to change this if there's an algorithm
          // that refines but can keep proof goals around
          proof_goals.clear();

          // and reset cex_pg_
          if (cex_pg_) {
            delete cex_pg_;
            cex_pg_ = nullptr;
          }
          continue;
        } else if (s == REFINE_NONE) {
          // this is a real counterexample
          // TODO refactor this
          assert(cex_pg_);
          assert(cex_pg_->target.term == pg->target.term);
          assert(cex_pg_->idx == pg->idx);
          return false;
        } else {
          assert(s == REFINE_FAIL);
          throw PonoException("Refinement failed");
        }
      }

      if (is_blocked(pg)) {
        logger.log(3,
                   "Skipping already blocked proof goal <{}, {}>",
                   pg->target.term,
                   pg->idx);
        // remove the proof goal since it has already been blocked
        assert(pg == proof_goals.top());
        proof_goals.pop();
        continue;
      }

      IC3Formula collateral;  // populated by rel_ind_check
      if (rel_ind_check(pg->idx, pg->target, collateral)) {
        // this proof goal can be blocked
        assert(!solver_context_);
        assert(collateral.term);
        logger.log(
            3, "Blocking term at frame {}: {}", pg->idx, pg->target.term);

        // remove the proof goal now that it has been blocked
        assert(pg == proof_goals.top());
        proof_goals.pop();

        if (options_.ic3_indgen_) {
          collateral = inductive_generalization(pg->idx, collateral);
        } else {
          // just negate the term
          collateral = ic3formula_negate(collateral);
        }

        size_t idx = find_highest_frame(pg->idx, collateral);
        assert(idx >= pg->idx);

        assert(collateral.disjunction);
        assert(collateral.term);
        assert(collateral.children.size());
        constrain_frame(idx, collateral);

        // re-add the proof goal at a higher frame if not blocked
        // up to the frontier
        if (idx < frontier_idx()) {
          assert(!pg->target.disjunction);
          proof_goals.new_proof_goal(pg->target, idx + 1, pg->next);
        }

      } else {
        // could not block this proof goal
        assert(collateral.term);
        proof_goals.new_proof_goal(collateral, pg->idx - 1, pg);
      }
    }  // end while(!proof_goals.empty())

    assert(!(bad_goal = IC3Formula()).term);  // in debug mode, reset it
  }                                           // end while(intersects_bad())

  assert(proof_goals.empty());
  return true;
}

bool IC3Base::is_blocked(const ProofGoal * pg)
{
  // syntactic check
  for (size_t i = pg->idx; i < frames_.size(); ++i) {
    const vector<IC3Formula> & Fi = frames_.at(i);
    for (size_t j = 0; j < Fi.size(); ++j) {
      if (subsumes(Fi[j], ic3formula_negate(pg->target))) {
        return true;
      }
    }
  }

  // now semantic check
  assert(solver_context_ == 0);

  push_solver_context();
  assert_frame_labels(pg->idx);
  solver_->assert_formula(pg->target.term);
  Result r = check_sat();
  pop_solver_context();

  return r.is_unsat();
}

bool IC3Base::propagate(size_t i)
{
  assert(!solver_context_);
  assert(i < frontier_idx());

  vector<IC3Formula> & Fi = frames_.at(i);

  size_t k = 0;
  IC3Formula gen;
  for (size_t j = 0; j < Fi.size(); ++j) {
    const IC3Formula & c = Fi.at(j);
    assert(c.disjunction);
    assert(c.term);
    assert(c.children.size());

    // NOTE: rel_ind_check works on conjunctions
    //       need to negate
    if (rel_ind_check(i + 1, ic3formula_negate(c), gen, false)) {
      // can push to next frame
      // got unsat-core based generalization
      assert(gen.term);
      assert(gen.children.size());
      constrain_frame(i + 1, ic3formula_negate(gen), false);
    } else {
      // have to keep this one at this frame
      Fi[k++] = c;
    }
  }

  // get rid of garbage at end of frame
  Fi.resize(k);

  return Fi.empty();
}

void IC3Base::push_frame()
{
  assert(frame_labels_.size() == frames_.size());
  // pushes an empty frame
  frame_labels_.push_back(
      solver_->make_symbol("__frame_label_" + std::to_string(frames_.size()),
                           solver_->make_sort(BOOL)));
  frames_.push_back({});
}

void IC3Base::constrain_frame(size_t i, const IC3Formula & constraint,
                              bool new_constraint)
{
  assert(solver_context_ == 0);
  assert(i < frame_labels_.size());
  assert(constraint.disjunction);
  assert(ts_.only_curr(constraint.term));

  if (new_constraint) {
    for (size_t j = 1; j <= i; ++j) {
      vector<IC3Formula> & Fj = frames_.at(j);
      size_t k = 0;
      for (size_t l = 0; l < Fj.size(); ++l) {
        if (!subsumes(constraint, Fj[l])) {
          Fj[k++] = Fj[l];
        }
      }
      Fj.resize(k);
    }
  }

  assert(i > 0);  // there's a special case for frame 0

  constrain_frame_label(i, constraint);
  frames_.at(i).push_back(constraint);
}

void IC3Base::constrain_frame_label(size_t i, const IC3Formula & constraint)
{
  assert(frame_labels_.size() == frames_.size());

  solver_->assert_formula(
      solver_->make_term(Implies, frame_labels_.at(i), constraint.term));
  reducer_.assume_label(frame_labels_.at(i), constraint.term);
}

void IC3Base::assert_frame_labels(size_t i) const
{
  // never expecting to assert a frame at base context
  assert(solver_context_ > 0);
  assert(frame_labels_.size() == frames_.size());
  Term assump;
  for (size_t j = 0; j < frame_labels_.size(); ++j) {
    assump = frame_labels_[j];
    if (j < i) {
      // optimization: disable the unused constraints
      // by asserting the negated label
      assump = solver_->make_term(Not, assump);
    }
    assert(assump);  // assert that it's non-null
    solver_->assert_formula(assump);
  }
}

Term IC3Base::get_frame_term(size_t i) const
{
  // TODO: decide if frames should hold IC3Formulas or terms
  //       need to special case initial state if using IC3Formulas
  if (i == 0) {
    // F[0] is always the initial states constraint
    return ts_.init();
  }

  Term res = solver_true_;
  for (size_t j = i; j < frames_.size(); ++j) {
    for (const auto &u : frames_[j]) {
      res = solver_->make_term(And, res, u.term);
    }
  }
  return res;
}

void IC3Base::assert_trans_label() const
{
  // shouldn't be a scenario where trans is asserted at base context
  // just because of how IC3 works
  assert(solver_context_ > 0);
  solver_->assert_formula(trans_label_);
}

bool IC3Base::check_intersects(const Term & A, const Term & B)
{
  // should only do this check starting from context 0
  // don't want polluting assumptions
  assert(solver_context_ == 0);
  push_solver_context();
  solver_->assert_formula(A);
  solver_->assert_formula(B);
  Result r = check_sat();
  pop_solver_context();
  return r.is_sat();
}

bool IC3Base::check_intersects_initial(const Term & t)
{
  return check_intersects(init_label_, t);
}

void IC3Base::fix_if_intersects_initial(TermVec & to_keep, const TermVec & rem)
{
  assert(!solver_context_);
  if (rem.size() != 0) {
    Term formula = solver_->make_term(And, init_label_, make_and(to_keep));

    bool success = reducer_.reduce_assump_unsatcore(formula,
                                                    rem,
                                                    to_keep,
                                                    NULL,
                                                    options_.ic3_gen_max_iter_,
                                                    options_.random_seed_);
    assert(success);
  }
}

size_t IC3Base::find_highest_frame(size_t i, IC3Formula & u)
{
  assert(!solver_context_);
  assert(u.disjunction);
  assert(u.term);
  assert(u.children.size());

  IC3Formula conj = ic3formula_negate(u);
  IC3Formula gen;
  size_t j = i;
  for (; j < frontier_idx(); ++j) {
    assert(!conj.disjunction);
    if (rel_ind_check(j + 1, conj, gen, false)) {
      std::swap(conj, gen);
    } else {
      break;
    }
  }
  assert(!conj.disjunction);
  assert(conj.term);
  assert(conj.children.size());

  u = ic3formula_negate(conj);
  assert(u.disjunction);
  assert(u.term);
  assert(u.children.size());
  return j;
}

TermVec IC3Base::get_input_values() const
{
  TermVec out_inputs;
  out_inputs.reserve(ts_.inputvars().size());
  for (const auto & iv : ts_.inputvars()) {
    out_inputs.push_back(solver_->make_term(Equal, iv, solver_->get_value(iv)));
  }
  return out_inputs;
}

TermVec IC3Base::get_next_state_values() const
{
  TermVec out_nexts;
  out_nexts.reserve(ts_.statevars().size());
  Term nv;
  for (const auto & sv : ts_.statevars()) {
    nv = ts_.next(sv);
    out_nexts.push_back(solver_->make_term(Equal, nv, solver_->get_value(nv)));
  }
  return out_nexts;
}

Term IC3Base::make_and(TermVec vec, SmtSolver slv) const
{
  if (!slv) {
    slv = solver_;
  }

  if (vec.size() == 0) {
    return slv->make_term(true);
  }

  // sort the conjuncts
  std::sort(vec.begin(), vec.end(), term_hash_lt);
  Term res = vec[0];
  for (size_t i = 1; i < vec.size(); ++i) {
    res = slv->make_term(And, res, vec[i]);
  }
  return res;
}

void IC3Base::reset_solver()
{
  assert(solver_context_ == 0);

  if (failed_to_reset_solver_) {
    // don't even bother trying
    // this solver doesn't support reset_assertions
    return;
  }

  try {
    solver_->reset_assertions();
    reducer_.reset_assertions();

    // Now need to add back in constraints at context level 0
    logger.log(2, "IC3Base: Reset solver and now re-adding constraints.");

    // define init, trans, and bad labels
    assert(init_label_ == frame_labels_.at(0));
    solver_->assert_formula(
        solver_->make_term(Implies, init_label_, ts_.init()));
    reducer_.assume_label(init_label_, ts_.init());

    solver_->assert_formula(
        solver_->make_term(Implies, trans_label_, ts_.trans()));
    reducer_.assume_label(trans_label_, ts_.trans());

    solver_->assert_formula(solver_->make_term(Implies, bad_label_, bad_));
    reducer_.assume_label(bad_label_, bad_);

    for (size_t i = 0; i < frames_.size(); ++i) {
      for (const auto & constraint : frames_.at(i)) {
        constrain_frame_label(i, constraint);
      }
    }
  }
  catch (SmtException & e) {
    logger.log(1,
               "Failed to reset solver (underlying solver must not support "
               "it). Disabling solver resets for rest of run.");
    failed_to_reset_solver_ = true;
  }

  num_check_sat_since_reset_ = 0;
}

Term IC3Base::label(const Term & t)
{
  auto it = labels_.find(t);
  if (it != labels_.end()) {
    return labels_.at(t);
  }

  Term l;
  if (is_lit(t, boolsort_)) {
    // this can be the label itself
    l = t;
  } else {
    unsigned i = 0;
    while (true) {
      try {
        l = solver_->make_symbol(
            "assump_" + std::to_string(t->hash()) + "_" + std::to_string(i),
            solver_->make_sort(BOOL));
        break;
      }
      catch (IncorrectUsageException & e) {
        ++i;
      }
      catch (SmtException & e) {
        throw e;
      }
    }
  }
  assert(l);

  labels_[t] = l;
  return l;
}

smt::Term IC3Base::smart_not(const Term & t) const
{
  const Op &op = t->get_op();
  if (op == Not) {
    TermVec children(t->begin(), t->end());
    assert(children.size() == 1);
    return children[0];
  } else {
    return solver_->make_term(Not, t);
  }
}

}  // namespace pono<|MERGE_RESOLUTION|>--- conflicted
+++ resolved
@@ -366,11 +366,7 @@
     // with abstraction can't guarantee this is unsat
     if (reducer_.reduce_assump_unsatcore(
             smart_not(bad_), out.children, red_c)) {
-<<<<<<< HEAD
-      logger.log(2,
-=======
       logger.log(1,
->>>>>>> 5016ab52
                  "generalized bad cube to {}/{}",
                  red_c.size(),
                  out.children.size());
@@ -380,11 +376,7 @@
       assert(out.children.size());
       assert(ic3formula_check_valid(out));
     } else {
-<<<<<<< HEAD
-      logger.log(2, "generalizing bad failed");
-=======
       logger.log(1, "generalizing bad failed");
->>>>>>> 5016ab52
     }
   }
 
