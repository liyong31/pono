/*********************                                                        */
/*! \file rts.h
** \verbatim
** Top contributors (to current version):
**   Makai Mann
** This file is part of the pono project.
** Copyright (c) 2019 by the authors listed in the file AUTHORS
** in the top-level source directory) and their institutional affiliations.
** All rights reserved.  See the file LICENSE in the top-level source
** directory for licensing information.\endverbatim
**
** \brief Implements a relational transition system interface
**
**
**/

#pragma once

#include "core/ts.h"

namespace pono {

class RelationalTransitionSystem : public TransitionSystem
{
 public:
  RelationalTransitionSystem() : TransitionSystem() {}

<<<<<<< HEAD
  RelationalTransitionSystem(smt::SmtSolver s) : TransitionSystem(s) {}
=======
  RelationalTransitionSystem(const smt::SmtSolver & s) : TransitionSystem(s) {}
>>>>>>> b9f00144

  RelationalTransitionSystem(const TransitionSystem & other_ts,
                             smt::TermTranslator & tt)
      : TransitionSystem(other_ts, tt)
  {
  }

  /* Sets init and trans to the provided values
   * @param init the new initial state constraints (boolean sort)
   * @param trans the new transition relation constraints (boolean sort)
   */
  void set_behavior(const smt::Term & init, const smt::Term & trans);

  /* Sets transition relation to the provided formula
   * @param trans the new transition relation
   */
  void set_trans(const smt::Term & trans);

  /* Add to the transition relation constraints
   * @param constraint new constraint on transition relation
   */
  void constrain_trans(const smt::Term & constraint);
};

}  // namespace pono<|MERGE_RESOLUTION|>--- conflicted
+++ resolved
@@ -25,11 +25,7 @@
  public:
   RelationalTransitionSystem() : TransitionSystem() {}
 
-<<<<<<< HEAD
-  RelationalTransitionSystem(smt::SmtSolver s) : TransitionSystem(s) {}
-=======
   RelationalTransitionSystem(const smt::SmtSolver & s) : TransitionSystem(s) {}
->>>>>>> b9f00144
 
   RelationalTransitionSystem(const TransitionSystem & other_ts,
                              smt::TermTranslator & tt)
