/*********************                                                        */
/*! \file
 ** \verbatim
 ** Top contributors (to current version):
 **   Makai Mann, Ahmed Irfan
 ** This file is part of the pono project.
 ** Copyright (c) 2019 by the authors listed in the file AUTHORS
 ** in the top-level source directory) and their institutional affiliations.
 ** All rights reserved.  See the file LICENSE in the top-level source
 ** directory for licensing information.\endverbatim
 **
 ** \brief
 **
 **
 **/

#pragma once

#include <unordered_map>

#include "core/ts.h"
#include "utils/exceptions.h"

namespace pono {

class FunctionalTransitionSystem : public TransitionSystem
{
  typedef TransitionSystem super;

 public:
  FunctionalTransitionSystem() : TransitionSystem() { functional_ = true; }

<<<<<<< HEAD
  FunctionalTransitionSystem(smt::SmtSolver s) : TransitionSystem(s)
=======
  FunctionalTransitionSystem(const smt::SmtSolver & s) : TransitionSystem(s)
>>>>>>> b9f00144
  {
    functional_ = true;
  }

  FunctionalTransitionSystem(const TransitionSystem & other_ts,
                             smt::TermTranslator & tt)
      : TransitionSystem(other_ts, tt)
  {
    functional_ = true;
  }

 protected:

  // helpers and checkers

  // overloaded
  bool known_symbols(const smt::Term & term) const override;

  // Note: this method is not exposed, because the user should not be able to
  //       build terms with next states
  /* Replace all current states by their next-state updates, functionally */
  smt::Term to_next_func(const smt::Term & term);
};

}  // namespace pono<|MERGE_RESOLUTION|>--- conflicted
+++ resolved
@@ -30,11 +30,7 @@
  public:
   FunctionalTransitionSystem() : TransitionSystem() { functional_ = true; }
 
-<<<<<<< HEAD
-  FunctionalTransitionSystem(smt::SmtSolver s) : TransitionSystem(s)
-=======
   FunctionalTransitionSystem(const smt::SmtSolver & s) : TransitionSystem(s)
->>>>>>> b9f00144
   {
     functional_ = true;
   }
