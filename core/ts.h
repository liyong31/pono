/*********************                                                        */
/*! \file
 ** \verbatim
 ** Top contributors (to current version):
 **   Makai Mann, Ahmed Irfan
 ** This file is part of the pono project.
 ** Copyright (c) 2019 by the authors listed in the file AUTHORS
 ** in the top-level source directory) and their institutional affiliations.
 ** All rights reserved.  See the file LICENSE in the top-level source
 ** directory for licensing information.\endverbatim
 **
 ** \brief
 **
 **
 **/

#pragma once

#include <string>
#include <unordered_map>

#include "smt-switch/cvc4_factory.h"
#include "smt-switch/smt.h"

#include "utils/exceptions.h"

namespace pono {

// forward declarations for friends
class ArrayAbstractor;

class TransitionSystem
{
  friend ArrayAbstractor;  // Abstractors need access to TransitionSystem
                           // internals

 public:
  /** use CVC4 by default (doesn't require logging so pass false)
   *  it supports the most theories and doesn't rewrite-on-the-fly or alias
   * sorts
   *  this makes it a great candidate for representing the TransitionSystem */
  TransitionSystem()
      : solver_(smt::CVC4SolverFactory::create(false)),
        init_(solver_->make_term(true)),
        trans_(solver_->make_term(true)),
        functional_(false)
  {
  }

<<<<<<< HEAD
  TransitionSystem(const smt::SmtSolver & s)
      : solver_(s), init_(s->make_term(true)), trans_(s->make_term(true))
=======
  TransitionSystem(smt::SmtSolver & s)
      : solver_(s),
        init_(s->make_term(true)),
        trans_(s->make_term(true)),
        functional_(false)
>>>>>>> f4ba3437
  {
  }

  /** Specialized copy-constructor that moves terms to new solver
   *  the solver is in the term translator
   *  the TransitinSystem doesn't keep the TermTranslator because
   *  it should not be connected to the other TransitionSystems
   *  i.e. it should not have any references to old Terms
   *  which would be kept in the TermTranslator cache
   *  @param other_ts the transition system to copy
   *  @param tt the term translator to use
   *  @return a transition system using the solver in tt
   */
  TransitionSystem(const TransitionSystem & other_ts, smt::TermTranslator & tt);

  virtual ~TransitionSystem(){};

  /* Sets initial states to the provided formula
   * @param init the new initial state constraints
   */
  void set_init(const smt::Term & init);

  /* Add to the initial state constraints
   * @param constraint new constraint on initial states
   */
  void constrain_init(const smt::Term & constraint);

  /* Set the transition function of a state variable
   *   val is constrained to only use current state variables
   * Represents a functional update
   * @param state the state variable you are updating
   * @param val the value it should get
   * Throws a PonoException if:
   *  1) state is not a state variable
   *  2) val contains any next state variables (assign next is for functional
   * assignment)
   *  3) state has already been assigned a next state update
   */
  void assign_next(const smt::Term & state, const smt::Term & val);

  /* Add an invariant constraint to the system
   * This is enforced over all time
   * Specifically, it adds the constraint over both current and next variables
   * @param constraint the boolean constraint term to add (should contain only
   * state variables)
   */
  void add_invar(const smt::Term & constraint);

  /** Add a constraint over inputs
   * @param constraint to add (should not contain any next-state variables)
   */
  void constrain_inputs(const smt::Term & constraint);

  /** Convenience function for adding a constraint to the system
   * if the constraint only has current states, equivalent to add_invar
   * if there are only current states and inputs, equivalent to
   *   constrain_inputs
   * throws an exception if it has next states (should go in trans)
   */
  void add_constraint(const smt::Term & constraint);

  /* Gives a term a name
   *   This can be used to track particular values in a witness
   * @param name the (unique) name to give the term
   * @param t the term to name
   *
   * Throws an exception if the name has already been used
   *  Note: giving multiple names to the same term is allowed
   */
  void name_term(const std::string name, const smt::Term & t);

  /* Create an input of a given sort
   * @param name the name of the input
   * @param sort the sort of the input
   * @return the input term
   */
  smt::Term make_inputvar(const std::string name, const smt::Sort & sort);

  /* Create an state of a given sort
   * @param name the name of the state
   * @param sort the sort of the state
   * @return the current state variable
   *
   * Can get next state var with next(const smt::Term t)
   */
  smt::Term make_statevar(const std::string name, const smt::Sort & sort);

  /* Map all next state variables to current state variables in the term
   * @param t the term to map
   * @return the term with all current state variables
   */
  smt::Term curr(const smt::Term & term) const;

  /* Map all current state variables to next state variables in the term
   * @param t the term to map
   * @return the term with all next state variables
   */
  smt::Term next(const smt::Term & term) const;

  /* @param sv the state variable to check
   * @return true if sv is a current state variable
   *
   * Returns false for any other term
   */
  bool is_curr_var(const smt::Term & sv) const;

  /* @param sv the state variable to check
   * @return true if sv is a next state variable
   *
   * Returns false for any other term
   */
  bool is_next_var(const smt::Term & sv) const;

  /** Find a term by name in the transition system.
   *  searches current and next state variables, inputs,
   *  and named terms.
   *  Throws a PonoException if there is no matching term.
   *
   *  @param name the name to look for
   *  @return the matching term if found
   */
  smt::Term lookup(std::string name) const;

  // getters
  const smt::SmtSolver & solver() const { return solver_; };

  const smt::UnorderedTermSet & statevars() const { return statevars_; };

  const smt::UnorderedTermSet & inputvars() const { return inputvars_; };

  /* Returns the initial state constraints
   * @return a boolean term constraining the initial state
   */
  smt::Term init() const { return init_; };

  /* Returns the transition relation
   * @return a boolean term representing the transition relation
   */
  smt::Term trans() const { return trans_; };

  /* Returns the next state updates
   * @return a map of functional next state updates
   */
  const smt::UnorderedTermMap & state_updates() const
  {
    return state_updates_;
  };

  /* @return the named terms mapping */
  const std::unordered_map<std::string, smt::Term> & named_terms() const
  {
    return named_terms_;
  };

  /** @return the constraints of the system
   *  Note: these do not include next-state variable updates or initial state
   * constraints
   */
  const smt::TermVec & constraints() const { return constraints_; };

  /** Whether the transition system is functional
   *  NOTE: This does *not* actually analyze the transition relation
   */
  virtual bool is_functional() const { return functional_; };

  /* Returns true iff all the symbols in the formula are current states */
  bool only_curr(const smt::Term & term) const;

  /* Returns true iff all the symbols in the formula are inputs and current
   * states */
  bool no_next(const smt::Term & term) const;

  // term building functionality -- forwards to the underlying SmtSolver
  // assumes all Terms/Sorts belong to solver_
  // e.g. should only use it on terms created by this TransitionSystem

  /* Make an uninterpreted sort
   * SMTLIB: (declare-sort <name> <arity>)
   * @param name the name of the sort
   * @param arity the arity of the sort
   * @return a Sort object
   */
  smt::Sort make_sort(const std::string name, uint64_t arity);

  /* Create a sort
   * @param sk the SortKind (BOOL, INT, REAL)
   * @return a Sort object
   */
  smt::Sort make_sort(const smt::SortKind sk);

  /* Create a sort
   * @param sk the SortKind (BV)
   * @param size (e.g. bitvector width for BV SortKind)
   * @return a Sort object
   */
  smt::Sort make_sort(const smt::SortKind sk, uint64_t size);

  /* Create a sort
   * @param sk the SortKind
   * @param sort1 first sort
   * @return a Sort object
   * this method is currently unused but kept for API consistency
   */
  smt::Sort make_sort(const smt::SortKind sk, const smt::Sort & sort1);

  /* Create a sort
   * @param sk the SortKind
   * @param sort1 first sort
   * @param sort2 second sort
   * @return a Sort object
   * When sk == ARRAY, sort1 is the index sort and sort2 is the element sort
   */
  smt::Sort make_sort(const smt::SortKind sk,
                      const smt::Sort & sort1,
                      const smt::Sort & sort2);

  /* Create a sort
   * @param sk the SortKind
   * @param sort1 first sort
   * @param sort2 second sort
   * @param sort3 third sort
   * @return a Sort object
   */
  smt::Sort make_sort(const smt::SortKind sk,
                      const smt::Sort & sort1,
                      const smt::Sort & sort2,
                      const smt::Sort & sort3);

  /* Create a sort
   * @param sk the SortKind (FUNCTION)
   * @param sorts a vector of sorts (for function SortKind, last sort is return
   * type)
   * @return a Sort object
   * Note: This is the only way to make a function sort
   */
  smt::Sort make_sort(const smt::SortKind sk, const smt::SortVec & sorts);

  /* Make a boolean value term
   * @param b boolean value
   * @return a value term with Sort BOOL and value b
   */
  smt::Term make_term(bool b);

  /* Make a bit-vector, int or real value term
   * @param i the value
   * @param sort the sort to create
   * @return a value term with Sort sort and value i
   */
  smt::Term make_term(int64_t i, const smt::Sort & sort);

  /* Make a bit-vector, int, real or (in the future) string value term
   * @param val the numeric value as a string, or a string value
   * @param sort the sort to create
   * @param base the base to interpret the value, for bit-vector sorts (ignored
   * otherwise)
   * @return a value term with Sort sort and value val
   */
  smt::Term make_term(const std::string val,
                      const smt::Sort & sort,
                      uint64_t base = 10);

  /* Make a value of a particular sort, such as constant arrays
   * @param val the Term used to create the value (.e.g constant array with 0)
   * @param sort the sort of value to create
   * @return a value term with Sort sort
   */
  smt::Term make_term(const smt::Term & val, const smt::Sort & sort);

  /* Make a new term
   * @param op the operator to use
   * @param t the child term
   * @return the created term
   */
  smt::Term make_term(const smt::Op op, const smt::Term & t);

  /* Make a new term
   * @param op the operator to use
   * @param t0 the first child term
   * @param t1 the second child term
   * @return the created term
   */
  smt::Term make_term(const smt::Op op,
                      const smt::Term & t0,
                      const smt::Term & t1);

  /* Make a new term
   * @param op the operator to use
   * @param t0 the first child term
   * @param t1 the second child term
   * @param t2 the third child term
   * @return the created term
   */
  smt::Term make_term(const smt::Op op,
                      const smt::Term & t0,
                      const smt::Term & t1,
                      const smt::Term & t2);

  /* Make a new term
   * @param op the operator to use
   * @param terms vector of children
   * @return the created term
   */
  smt::Term make_term(const smt::Op op, const smt::TermVec & terms);

 protected:
  // solver
  smt::SmtSolver solver_;

  // initial state constraint
  smt::Term init_;

  // transition relation (functional in this class)
  smt::Term trans_;

  // system state variables
  smt::UnorderedTermSet statevars_;

  // set of next state variables
  smt::UnorderedTermSet next_statevars_;

  // system inputs
  smt::UnorderedTermSet inputvars_;

  // mapping from names to terms
  std::unordered_map<std::string, smt::Term> named_terms_;

  // next state update function
  smt::UnorderedTermMap state_updates_;

  // maps states and inputs variables to next versions
  // note: the next state variables are only used
  //       on the left hand side of equalities in
  //       trans for functional transition systems
  smt::UnorderedTermMap next_map_;

  // maps next back to curr
  smt::UnorderedTermMap curr_map_;

  // whether the TransitionSystem is functional
  bool functional_;

  // extra vector of terms to TransitionSystems that records constraints
  // added to the transition relation
  // For a functional system, you could now rebuild trans by AND-ing
  // together all the equalities from state_updates_
  // and these constraints
  smt::TermVec constraints_;  ///< constraints added via
                              ///< add_invar/constrain_inputs/add_constraint

  typedef std::vector<const smt::UnorderedTermSet *> UnorderedTermSetPtrVec;

  // helpers and checkers

  /** Adds a state variable
   *  @param cv the current state variable
   *  @param nv the next state variable
   */
  void add_statevar(const smt::Term & cv, const smt::Term & nv);

  /** Adds an input variable
   *  @param v the input variable
   */
  void add_inputvar(const smt::Term & v);

  /** Returns true iff all symbols in term are present in at least one of the
   * term sets
   *  @param term the term to check
   *  @param term_sets a vector of sets to check membership for each symbol in
   * term
   *  @return true iff all symbols in term are in at least one of the term sets
   */
  bool contains(const smt::Term & term, UnorderedTermSetPtrVec term_sets) const;

  /* Returns true iff all the symbols in the formula are known */
  virtual bool known_symbols(const smt::Term & term) const;
};

}  // namespace pono<|MERGE_RESOLUTION|>--- conflicted
+++ resolved
@@ -47,16 +47,11 @@
   {
   }
 
-<<<<<<< HEAD
-  TransitionSystem(const smt::SmtSolver & s)
-      : solver_(s), init_(s->make_term(true)), trans_(s->make_term(true))
-=======
   TransitionSystem(smt::SmtSolver & s)
       : solver_(s),
         init_(s->make_term(true)),
         trans_(s->make_term(true)),
         functional_(false)
->>>>>>> f4ba3437
   {
   }
 
