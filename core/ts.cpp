--- conflicted
+++ resolved
@@ -507,34 +507,6 @@
     }
   }
   state_updates_ = reduced_state_updates;
-<<<<<<< HEAD
-
-  /* update named_terms and remove terms that are not in coi */
-  unordered_map<string, Term> reduced_named_terms;
-  TermVec free_vars;
-  for (auto elem : named_terms_) {
-    free_vars.clear();
-    get_free_symbolic_consts(elem.second, free_vars);
-    bool any_in_coi = false;
-    Term currvar;
-    for (auto v : free_vars) {
-      // look at current version of variables (if it contains next states)
-      // NOTE: it could also be an input variable
-      currvar = curr(v);
-      if (state_vars_in_coi.find(currvar) != state_vars_in_coi.end()
-          || input_vars_in_coi.find(currvar) != input_vars_in_coi.end()) {
-        any_in_coi = true;
-        break;
-      }
-    }
-    if (any_in_coi) {
-      reduced_named_terms[elem.first] = elem.second;
-    }
-  }
-  named_terms_ = reduced_named_terms;
-}
-=======
->>>>>>> c3e5e4ad
 
   /* update named_terms and term_to_name_ by removing terms that are not in coi
    */
