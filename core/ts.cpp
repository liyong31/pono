/*********************                                                        */
/*! \file
 ** \verbatim
 ** Top contributors (to current version):
 **   Makai Mann, Ahmed Irfan
 ** This file is part of the pono project.
 ** Copyright (c) 2019 by the authors listed in the file AUTHORS
 ** in the top-level source directory) and their institutional affiliations.
 ** All rights reserved.  See the file LICENSE in the top-level source
 ** directory for licensing information.\endverbatim
 **
 ** \brief
 **
 **
 **/

#include <functional>
#include "assert.h"

#include "ts.h"

using namespace smt;
using namespace std;

namespace pono {

TransitionSystem::TransitionSystem(const TransitionSystem & other_ts,
                                   TermTranslator & tt)
{
  function<Term(const Term &)> transfer;
  function<Term(const Term &, SortKind)> transfer_as;
  if (other_ts.solver() == tt.get_solver()) {
    // if the solvers are the same, don't need to transfer
    transfer = [](const Term & t) { return t; };
    // assume you don't need to do sort-casting for terms from the same solver
    transfer_as = [](const Term & t, SortKind sk) { return t; };
  } else {
    transfer = [&tt](const Term & t) { return tt.transfer_term(t); };
    transfer_as = [&tt](const Term & t, SortKind sk) {
      return tt.transfer_term(t, sk);
    };
  }

  solver_ = tt.get_solver();
  // transfer init and trans -- expect them to be boolean
  // will cast if underlying solver aliases Bool/BV1
  init_ = transfer_as(other_ts.init_, BOOL);
  trans_ = transfer_as(other_ts.trans_, BOOL);

  // populate data structures with translated terms

  for (auto v : other_ts.statevars_) {
    statevars_.insert(transfer(v));
  }

  for (auto v : other_ts.inputvars_) {
    inputvars_.insert(transfer(v));
  }

  for (auto v : other_ts.next_statevars_) {
    next_statevars_.insert(transfer(v));
  }

  for (auto elem : other_ts.named_terms_) {
    named_terms_[elem.first] = transfer(elem.second);
  }

  // variables might have already be in the TermTranslator cache
  // with a different sort (due to sort aliasing)
  // use the SortKind as a hint when transferring
  // sorts of the two terms should match for state updates and next_map
  Term key, val;
  for (auto elem : other_ts.state_updates_) {
    key = transfer(elem.first);
    val = transfer_as(elem.second, key->get_sort()->get_sort_kind());
    assert(key->get_sort() == val->get_sort());
    state_updates_[key] = val;
  }
  for (auto elem : other_ts.next_map_) {
    key = transfer(elem.first);
    val = transfer_as(elem.second, key->get_sort()->get_sort_kind());
    next_map_[key] = val;
  }

  for (auto elem : other_ts.curr_map_) {
    curr_map_[transfer(elem.first)] = transfer(elem.second);
  }

  /* Constraints collected in vector 'constraints_' were part of init_
     and/or trans_ and were transferred already above. Hence these
     terms should be in the term translator cache. */
  for (auto constr : other_ts.constraints_) {
    constraints_.push_back(transfer_as(constr, BOOL));
  }
  
  functional_ = other_ts.functional_;
}

void TransitionSystem::set_init(const Term & init)
{
  // TODO: only do this check in debug mode
  if (!only_curr(init)) {
    throw PonoException(
        "Initial state constraints should only use current state variables");
  }

  init_ = init;
}

void TransitionSystem::constrain_init(const Term & constraint)
{
  // TODO: Only do this check in debug mode
  if (!only_curr(constraint)) {
    throw PonoException(
        "Initial state constraints should only use current state variables");
  }
  init_ = solver_->make_term(And, init_, constraint);
}

void TransitionSystem::assign_next(const Term & state, const Term & val)
{
  // TODO: only do this check in debug mode
  if (statevars_.find(state) == statevars_.end()) {
    throw PonoException("Unknown state variable");
  }

  if (!no_next(val)) {
    throw PonoException(
        "Got a symbolic that is not a current state or input variable in RHS "
        "of functional assignment");
  }

  if (state_updates_.find(state) != state_updates_.end()) {
    throw PonoException("State variable " + state->to_string()
                        + " already has next-state logic assigned.");
  }

  state_updates_[state] = val;
  trans_ = solver_->make_term(
      And, trans_, solver_->make_term(Equal, next_map_.at(state), val));
}

void TransitionSystem::add_invar(const Term & constraint)
{
  // TODO: only check this in debug mode
  if (only_curr(constraint)) {
    init_ = solver_->make_term(And, init_, constraint);
    trans_ = solver_->make_term(And, trans_, constraint);
    Term next_constraint = solver_->substitute(constraint, next_map_);
    // add the next-state version
    trans_ = solver_->make_term(And, trans_, next_constraint);
    constraints_.push_back(constraint);
    constraints_.push_back(next_constraint);
  } else {
    throw PonoException("Invariants should be over current states only.");
  }
}

void TransitionSystem::constrain_inputs(const Term & constraint)
{
  if (no_next(constraint)) {
    trans_ = solver_->make_term(And, trans_, constraint);
    constraints_.push_back(constraint);
  } else {
    throw PonoException("Cannot have next-states in an input constraint.");
  }
}

void TransitionSystem::add_constraint(const Term & constraint)
{
  if (only_curr(constraint)) {
    init_ = solver_->make_term(And, init_, constraint);
    trans_ = solver_->make_term(And, trans_, constraint);
    // add over next states
    Term next_constraint = solver_->substitute(constraint, next_map_);
    trans_ = solver_->make_term(And, trans_, next_constraint);
    constraints_.push_back(constraint);
    constraints_.push_back(next_constraint);
  } else if (no_next(constraint)) {
    trans_ = solver_->make_term(And, trans_, constraint);
    constraints_.push_back(constraint);
  } else {
    throw PonoException("Constraint cannot have next states");
  }
}

void TransitionSystem::name_term(const string name, const Term & t)
{
  if (named_terms_.find(name) != named_terms_.end()) {
    throw PonoException("Name " + name + " has already been used.");
  }
  named_terms_[name] = t;
}

Term TransitionSystem::make_inputvar(const string name, const Sort & sort)
{
  Term input = solver_->make_symbol(name, sort);
<<<<<<< HEAD
  add_inputvar(input);
=======
  inputvars_.insert(input);
  // automatically include in named_terms
  named_terms_[name] = input;
>>>>>>> f4ba3437
  return input;
}

Term TransitionSystem::make_statevar(const string name, const Sort & sort)
{
  Term state = solver_->make_symbol(name, sort);
<<<<<<< HEAD
  Term next_state = solver_->make_symbol(name + ".next", sort);
  add_statevar(state, next_state);
=======
  string next_name = name + ".next";
  Term next_state = solver_->make_symbol(next_name, sort);
  statevars_.insert(state);
  next_statevars_.insert(next_state);
  next_map_[state] = next_state;
  curr_map_[next_state] = state;
  // automatically include in named_terms
  named_terms_[name] = state;
  named_terms_[next_name] = next_state;
>>>>>>> f4ba3437
  return state;
}

Term TransitionSystem::curr(const Term & term) const
{
  return solver_->substitute(term, curr_map_);
}

Term TransitionSystem::next(const Term & term) const
{
  if (next_map_.find(term) != next_map_.end()) {
    return next_map_.at(term);
  }
  return solver_->substitute(term, next_map_);
}

bool TransitionSystem::is_curr_var(const Term & sv) const
{
  return (statevars_.find(sv) != statevars_.end());
}

bool TransitionSystem::is_next_var(const Term & sv) const
{
  return (next_statevars_.find(sv) != next_statevars_.end());
}

smt::Term TransitionSystem::lookup(std::string name) const
{
  auto it = named_terms_.find(name);
  if (it == named_terms_.end()) {
    throw PonoException("Could not find term named: " + name);
  }
  return it->second;
}

// term building methods -- forwards to SmtSolver solver_

Sort TransitionSystem::make_sort(const std::string name, uint64_t arity)
{
  return solver_->make_sort(name, arity);
}

Sort TransitionSystem::make_sort(const SortKind sk)
{
  return solver_->make_sort(sk);
}

Sort TransitionSystem::make_sort(const SortKind sk, uint64_t size)
{
  return solver_->make_sort(sk, size);
}

Sort TransitionSystem::make_sort(const SortKind sk, const Sort & sort1)
{
  return solver_->make_sort(sk, sort1);
}

Sort TransitionSystem::make_sort(const SortKind sk,
                                 const Sort & sort1,
                                 const Sort & sort2)
{
  return solver_->make_sort(sk, sort1, sort2);
}

Sort TransitionSystem::make_sort(const SortKind sk,
                                 const Sort & sort1,
                                 const Sort & sort2,
                                 const Sort & sort3)
{
  return solver_->make_sort(sk, sort1, sort2, sort3);
}

Sort TransitionSystem::make_sort(const SortKind sk, const SortVec & sorts)
{
  return solver_->make_sort(sk, sorts);
}

Term TransitionSystem::make_term(bool b) { return solver_->make_term(b); }

Term TransitionSystem::make_term(int64_t i, const Sort & sort)
{
  return solver_->make_term(i, sort);
}

Term TransitionSystem::make_term(const std::string val,
                                 const Sort & sort,
                                 uint64_t base)
{
  return solver_->make_term(val, sort, base);
}

Term TransitionSystem::make_term(const Term & val, const Sort & sort)
{
  return solver_->make_term(val, sort);
}

Term TransitionSystem::make_term(const Op op, const Term & t)
{
  return solver_->make_term(op, t);
}

Term TransitionSystem::make_term(const Op op, const Term & t0, const Term & t1)
{
  return solver_->make_term(op, t0, t1);
}

Term TransitionSystem::make_term(const Op op,
                                 const Term & t0,
                                 const Term & t1,
                                 const Term & t2)
{
  return solver_->make_term(op, t0, t1, t2);
}

Term TransitionSystem::make_term(const Op op, const TermVec & terms)
{
  return solver_->make_term(op, terms);
}

// protected methods

void TransitionSystem::add_statevar(const Term & cv, const Term & nv)
{
  statevars_.insert(cv);
  next_statevars_.insert(nv);
  next_map_[cv] = nv;
  curr_map_[nv] = cv;
}

void TransitionSystem::add_inputvar(const Term & v) { inputvars_.insert(v); }

bool TransitionSystem::contains(const Term & term,
                                UnorderedTermSetPtrVec term_sets) const
{
  UnorderedTermSet visited;
  TermVec to_visit{ term };
  Term t;
  while (to_visit.size()) {
    t = to_visit.back();
    to_visit.pop_back();

    if (visited.find(t) != visited.end()) {
      // cache hit
      continue;
    }

    if (t->is_symbolic_const()) {
      bool in_atleast_one = false;
      for (auto ts : term_sets) {
        if (ts->find(t) != ts->end()) {
          in_atleast_one = true;
          break;
        }
      }

      if (!in_atleast_one) {
        return false;
      }
    }

    visited.insert(t);
    for (auto c : t) {
      to_visit.push_back(c);
    }
  }

  return true;
}

bool TransitionSystem::only_curr(const Term & term) const
{
  return contains(term, UnorderedTermSetPtrVec{ &statevars_ });
}

bool TransitionSystem::no_next(const Term & term) const
{
  return contains(term, UnorderedTermSetPtrVec{ &statevars_, &inputvars_ });
}

bool TransitionSystem::known_symbols(const Term & term) const
{
  return contains(
      term,
      UnorderedTermSetPtrVec{ &statevars_, &inputvars_, &next_statevars_ });
}

}  // namespace pono<|MERGE_RESOLUTION|>--- conflicted
+++ resolved
@@ -195,33 +195,15 @@
 Term TransitionSystem::make_inputvar(const string name, const Sort & sort)
 {
   Term input = solver_->make_symbol(name, sort);
-<<<<<<< HEAD
   add_inputvar(input);
-=======
-  inputvars_.insert(input);
-  // automatically include in named_terms
-  named_terms_[name] = input;
->>>>>>> f4ba3437
   return input;
 }
 
 Term TransitionSystem::make_statevar(const string name, const Sort & sort)
 {
   Term state = solver_->make_symbol(name, sort);
-<<<<<<< HEAD
   Term next_state = solver_->make_symbol(name + ".next", sort);
   add_statevar(state, next_state);
-=======
-  string next_name = name + ".next";
-  Term next_state = solver_->make_symbol(next_name, sort);
-  statevars_.insert(state);
-  next_statevars_.insert(next_state);
-  next_map_[state] = next_state;
-  curr_map_[next_state] = state;
-  // automatically include in named_terms
-  named_terms_[name] = state;
-  named_terms_[next_name] = next_state;
->>>>>>> f4ba3437
   return state;
 }
 
@@ -349,9 +331,16 @@
   next_statevars_.insert(nv);
   next_map_[cv] = nv;
   curr_map_[nv] = cv;
-}
-
-void TransitionSystem::add_inputvar(const Term & v) { inputvars_.insert(v); }
+  // automatically include in named_terms
+  named_terms_[cv->to_string()] = state;
+  named_terms_[nv->to_string()] = next_state;
+}
+
+void TransitionSystem::add_inputvar(const Term & v) {
+  inputvars_.insert(v);
+  // automatically include in named_terms
+  named_terms_[name] = input;
+}
 
 bool TransitionSystem::contains(const Term & term,
                                 UnorderedTermSetPtrVec term_sets) const
