--- conflicted
+++ resolved
@@ -27,11 +27,8 @@
     from pono_imp cimport Module as c_Module
     from pono_imp cimport CoreIREncoder as c_CoreIREncoder
 from pono_imp cimport HistoryModifier as c_HistoryModifier
-<<<<<<< HEAD
 from pono_imp cimport ConeOfInfluence as c_ConeOfInfluence
-=======
 from pono_imp cimport VCDWitnessPrinter as c_VCDWitnessPrinter
->>>>>>> d597865e
 from pono_imp cimport set_global_logger_verbosity as c_set_global_logger_verbosity
 from pono_imp cimport get_free_symbols as c_get_free_symbols
 
@@ -487,7 +484,6 @@
         term.ct = dref(self.chm).get_hist(target.ct, delay)
         return term
 
-<<<<<<< HEAD
 def coi_reduction(__AbstractTransitionSystem ts, to_keep):
     '''
 
@@ -504,7 +500,7 @@
         c_to_keep.push_back((<Term?> t).ct)
     assert len(to_keep) == c_to_keep.size()
     c_ConeOfInfluence(dref(ts.cts), c_to_keep)
-=======
+
 cdef class VCDWitnessPrinter:
     cdef c_VCDWitnessPrinter * cvwp
     # need to keep the c_cex around on the heap because VCDWitnessPrinter only keeps a reference to it
@@ -520,7 +516,6 @@
 
     def dump_trace_to_file(self, str vcd_file_name):
         dref(self.cvwp).dump_trace_to_file(vcd_file_name.encode())
->>>>>>> d597865e
 
 def set_global_logger_verbosity(int v):
     c_set_global_logger_verbosity(v)
