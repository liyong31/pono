/*********************                                                        */
/*! \file
 ** \verbatim
 ** Top contributors (to current version):
 **   Makai Mann, Ahmed Irfan
 ** This file is part of the pono project.
 ** Copyright (c) 2019 by the authors listed in the file AUTHORS
 ** in the top-level source directory) and their institutional affiliations.
 ** All rights reserved.  See the file LICENSE in the top-level source
 ** directory for licensing information.\endverbatim
 **
 ** \brief
 **
 **
 **/

#include <iostream>
#include "assert.h"

#include "smt-switch/boolector_factory.h"
#ifdef WITH_MSAT
#include "smt-switch/msat_factory.h"
#endif

#include "bmc.h"
#include "bmc_simplepath.h"
#include "core/fts.h"
#include "frontends/btor2_encoder.h"
#include "frontends/smv_encoder.h"
#include "interpolantmc.h"
#include "kinduction.h"
#include "mbic3.h"
#include "options/options.h"
#include "printers/btor2_witness_printer.h"
#include "printers/vcd_witness_printer.h"
#include "prop.h"
#include "utils/logger.h"

using namespace pono;
using namespace smt;
using namespace std;

<<<<<<< HEAD
/************************************* Option Handling setup
 * *****************************************/
// from optionparser-1.7 examples -- example_arg.cc
enum optionIndex
{
  UNKNOWN_OPTION,
  HELP,
  ENGINE,
  BOUND,
  PROP,
  VERBOSITY,
  VCDNAME,
  NOWITNESS
};

struct Arg : public option::Arg
{
  static void printError(const char * msg1,
                         const option::Option & opt,
                         const char * msg2)
  {
    fprintf(stderr, "%s", msg1);
    fwrite(opt.name, opt.namelen, 1, stderr);
    fprintf(stderr, "%s", msg2);
  }

  static option::ArgStatus Numeric(const option::Option & option, bool msg)
  {
    char * endptr = 0;
    if (option.arg != 0 && strtol(option.arg, &endptr, 10)) {
    };
    if (endptr != option.arg && *endptr == 0) return option::ARG_OK;

    if (msg) printError("Option '", option, "' requires a numeric argument\n");
    return option::ARG_ILLEGAL;
  }

  static option::ArgStatus NonEmpty(const option::Option & option, bool msg)
  {
    if (option.arg != 0 && option.arg[0] != 0) return option::ARG_OK;

    if (msg)
      printError("Option '", option, "' requires a non-empty argument\n");
    return option::ARG_ILLEGAL;
  }
};

const option::Descriptor usage[] = {
  { UNKNOWN_OPTION,
    0,
    "",
    "",
    Arg::None,
    "USAGE: pono [options] <btor file>\n\n"
    "Options:" },
  { HELP, 0, "", "help", Arg::None, "  --help \tPrint usage and exit." },
  { ENGINE,
    0,
    "e",
    "engine",
    Arg::NonEmpty,
    "  --engine, -e <engine> \tSelect engine from [bmc, bmc-sp, ind, "
    "interp, mbic3]." },
  { BOUND,
    0,
    "k",
    "bound",
    Arg::Numeric,
    "  --bound, -k \tBound to check up until (default: 10)." },
  { PROP,
    0,
    "p",
    "prop",
    Arg::Numeric,
    "  --prop, -p \tProperty index to check (default: 0)." },
  { VERBOSITY,
    0,
    "v",
    "verbosity",
    Arg::Numeric,
    "  --verbosity, -v \tVerbosity for printing to standard out." },
  { VCDNAME,
    0,
    "",
    "vcd",
    Arg::NonEmpty,
    "  --vcd \tName of Value Change Dump (VCD) if witness exists." },
  { NOWITNESS,
    0,
    "",
    "no-witness",
    Arg::None,
    "  --no-witness \tDisable printing of witness." },
  { 0, 0, 0, 0, 0, 0 }
};
/*********************************** end Option Handling setup
 * ***************************************/

=======
>>>>>>> 935eb682
ProverResult check_prop(PonoOptions pono_options,
                        Property & p,
                        SmtSolver & s,
                        SmtSolver & second_solver,
                        std::vector<UnorderedTermMap> & cex)
{
  logger.log(1, "Solving property: {}", p.prop());

  logger.log(3, "INIT:\n{}", p.transition_system().init());
  logger.log(3, "TRANS:\n{}", p.transition_system().trans());

  std::shared_ptr<Prover> prover;
  if (pono_options.engine_ == BMC) {
    prover = std::make_shared<Bmc>(pono_options, p, s);
  } else if (pono_options.engine_ == BMC_SP) {
    prover = std::make_shared<BmcSimplePath>(pono_options, p, s);
  } else if (pono_options.engine_ == KIND) {
    prover = std::make_shared<KInduction>(pono_options, p, s);
  } else if (pono_options.engine_ == INTERP) {
    assert(second_solver != NULL);
    prover = std::make_shared<InterpolantMC>(pono_options, p, s, second_solver);
  } else if (pono_options.engine_ == MBIC3) {
    prover = std::make_shared<ModelBasedIC3>(pono_options, p, s);
  } else {
    throw PonoException("Unimplemented engine.");
  }

  ProverResult r = prover->check_until(pono_options.bound_);
  if (r == FALSE && !pono_options.no_witness_) {
    prover->witness(cex);
  }
  return r;
}

int main(int argc, char ** argv)
{
  PonoOptions pono_options;
  ProverResult res = pono_options.parse_and_set_options(argc, argv);
  if (res == ERROR) return res;
  // expected result returned by option parsing and setting is
  // 'pono::UNKNOWN', indicating that options were correctly set and
  // 'ERROR' otherwise, e.g. wrong command line options or
  // incompatible options were passed
  assert(res == pono::UNKNOWN);

  // set logger verbosity -- can only be set once
  logger.set_verbosity(pono_options.verbosity_);

  try {
    SmtSolver s;
    SmtSolver second_solver;
    if (pono_options.engine_ == INTERP) {
#ifdef WITH_MSAT
      // need mathsat for interpolant based model checking
      s = MsatSolverFactory::create(false);
      second_solver = MsatSolverFactory::create_interpolating_solver();
#else
      throw PonoException(
          "Interpolation-based model checking requires MathSAT and "
          "this version of pono is built without MathSAT.\nPlease "
          "setup smt-switch with MathSAT and reconfigure using --with-msat.\n"
          "Note: MathSAT has a custom license and you must assume all "
          "responsibility for meeting the license requirements.");
#endif
    } else if (pono_options.engine_ == MBIC3) {
#ifdef WITH_MSAT
      s = MsatSolverFactory::create(false);
#else
      throw PonoException("Model-based IC3 depends on MathSAT currently.");
#endif
    } else {
      // boolector is faster but doesn't support interpolants
      s = BoolectorSolverFactory::create(false);
      s->set_opt("produce-models", "true");
      s->set_opt("incremental", "true");
    }

    // TODO: make this less ugly, just need to keep it in scope if using
    //       it would be better to have a generic encoder
    //       and also only create the transition system once
    string file_ext = pono_options.filename_.substr(
        pono_options.filename_.find_last_of(".") + 1);
    if (file_ext == "btor2" || file_ext == "btor") {
      logger.log(2, "Parsing BTOR2 file: {}", pono_options.filename_);
      FunctionalTransitionSystem fts(s);
      BTOR2Encoder btor_enc(pono_options.filename_, fts);
      const TermVec & propvec = btor_enc.propvec();
      unsigned int num_props = propvec.size();
      if (pono_options.prop_idx_ >= num_props) {
        throw PonoException(
            "Property index " + to_string(pono_options.prop_idx_)
            + " is greater than the number of properties in file "
            + pono_options.filename_ + " (" + to_string(num_props) + ")");
      }
      Term prop = propvec[pono_options.prop_idx_];
      Property p(fts, prop);
      vector<UnorderedTermMap> cex;
      res = check_prop(pono_options, p, s, second_solver, cex);
      // we assume that a prover never returns 'ERROR'
      assert(res != ERROR);

      // print btor output
      if (res == FALSE) {
        cout << "sat" << endl;
        cout << "b" << pono_options.prop_idx_ << endl;
        assert(!pono_options.no_witness_ || !cex.size());
        if (cex.size()) {
          print_witness_btor(btor_enc, cex);
          if (!pono_options.vcd_name_.empty()) {
            VCDWitnessPrinter vcdprinter(fts, cex);
            vcdprinter.DumpTraceToFile(pono_options.vcd_name_);
          }
        }
      } else if (res == TRUE) {
        cout << "unsat" << endl;
        cout << "b" << pono_options.prop_idx_ << endl;
      } else {
        assert(res == pono::UNKNOWN);
        cout << "unknown" << endl;
        cout << "b" << pono_options.prop_idx_ << endl;
      }

    } else if (file_ext == "smv") {
      logger.log(2, "Parsing SMV file: {}", pono_options.filename_);
      RelationalTransitionSystem rts(s);
      SMVEncoder smv_enc(pono_options.filename_, rts);
      const TermVec & propvec = smv_enc.propvec();
      unsigned int num_props = propvec.size();
      if (pono_options.prop_idx_ >= num_props) {
        throw PonoException(
            "Property index " + to_string(pono_options.prop_idx_)
            + " is greater than the number of properties in file "
            + pono_options.filename_ + " (" + to_string(num_props) + ")");
      }
      Term prop = propvec[pono_options.prop_idx_];
      Property p(rts, prop);
      std::vector<UnorderedTermMap> cex;
      res = check_prop(pono_options, p, s, second_solver, cex);
      // we assume that a prover never returns 'ERROR'
      assert(res != ERROR);

      logger.log(
          0, "Property {} is {}", pono_options.prop_idx_, to_string(res));

      if (res == FALSE) {
        assert(!pono_options.no_witness_ || cex.size() == 0);
        for (size_t t = 0; t < cex.size(); t++) {
          cout << "AT TIME " << t << endl;
          for (auto elem : cex[t]) {
            cout << "\t" << elem.first << " : " << elem.second << endl;
          }
        }
        assert(!pono_options.no_witness_ || pono_options.vcd_name_.empty());
        if (!pono_options.vcd_name_.empty()) {
          VCDWitnessPrinter vcdprinter(rts, cex);
          vcdprinter.DumpTraceToFile(pono_options.vcd_name_);
        }
      } else if (res == TRUE) {
        cout << "unsat" << endl;
      } else {
        assert(res == pono::UNKNOWN);
        cout << "unknown" << endl;
      }
    } else {
      throw PonoException("Unrecognized file extension " + file_ext
                          + " for file " + pono_options.filename_);
    }
  }
  catch (PonoException & ce) {
    cout << ce.what() << endl;
    cout << "unknown" << endl;
    cout << "b" << pono_options.prop_idx_ << endl;
  }
  catch (SmtException & se) {
    cout << se.what() << endl;
    cout << "unknown" << endl;
    cout << "b" << pono_options.prop_idx_ << endl;
  }
  catch (std::exception & e) {
    cout << "Caught generic exception..." << endl;
    cout << e.what() << endl;
    cout << "unknown" << endl;
    cout << "b" << pono_options.prop_idx_ << endl;
  }

  return res;
}<|MERGE_RESOLUTION|>--- conflicted
+++ resolved
@@ -40,107 +40,7 @@
 using namespace smt;
 using namespace std;
 
-<<<<<<< HEAD
-/************************************* Option Handling setup
- * *****************************************/
-// from optionparser-1.7 examples -- example_arg.cc
-enum optionIndex
-{
-  UNKNOWN_OPTION,
-  HELP,
-  ENGINE,
-  BOUND,
-  PROP,
-  VERBOSITY,
-  VCDNAME,
-  NOWITNESS
-};
-
-struct Arg : public option::Arg
-{
-  static void printError(const char * msg1,
-                         const option::Option & opt,
-                         const char * msg2)
-  {
-    fprintf(stderr, "%s", msg1);
-    fwrite(opt.name, opt.namelen, 1, stderr);
-    fprintf(stderr, "%s", msg2);
-  }
-
-  static option::ArgStatus Numeric(const option::Option & option, bool msg)
-  {
-    char * endptr = 0;
-    if (option.arg != 0 && strtol(option.arg, &endptr, 10)) {
-    };
-    if (endptr != option.arg && *endptr == 0) return option::ARG_OK;
-
-    if (msg) printError("Option '", option, "' requires a numeric argument\n");
-    return option::ARG_ILLEGAL;
-  }
-
-  static option::ArgStatus NonEmpty(const option::Option & option, bool msg)
-  {
-    if (option.arg != 0 && option.arg[0] != 0) return option::ARG_OK;
-
-    if (msg)
-      printError("Option '", option, "' requires a non-empty argument\n");
-    return option::ARG_ILLEGAL;
-  }
-};
-
-const option::Descriptor usage[] = {
-  { UNKNOWN_OPTION,
-    0,
-    "",
-    "",
-    Arg::None,
-    "USAGE: pono [options] <btor file>\n\n"
-    "Options:" },
-  { HELP, 0, "", "help", Arg::None, "  --help \tPrint usage and exit." },
-  { ENGINE,
-    0,
-    "e",
-    "engine",
-    Arg::NonEmpty,
-    "  --engine, -e <engine> \tSelect engine from [bmc, bmc-sp, ind, "
-    "interp, mbic3]." },
-  { BOUND,
-    0,
-    "k",
-    "bound",
-    Arg::Numeric,
-    "  --bound, -k \tBound to check up until (default: 10)." },
-  { PROP,
-    0,
-    "p",
-    "prop",
-    Arg::Numeric,
-    "  --prop, -p \tProperty index to check (default: 0)." },
-  { VERBOSITY,
-    0,
-    "v",
-    "verbosity",
-    Arg::Numeric,
-    "  --verbosity, -v \tVerbosity for printing to standard out." },
-  { VCDNAME,
-    0,
-    "",
-    "vcd",
-    Arg::NonEmpty,
-    "  --vcd \tName of Value Change Dump (VCD) if witness exists." },
-  { NOWITNESS,
-    0,
-    "",
-    "no-witness",
-    Arg::None,
-    "  --no-witness \tDisable printing of witness." },
-  { 0, 0, 0, 0, 0, 0 }
-};
-/*********************************** end Option Handling setup
- * ***************************************/
-
-=======
->>>>>>> 935eb682
+
 ProverResult check_prop(PonoOptions pono_options,
                         Property & p,
                         SmtSolver & s,
