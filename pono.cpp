--- conflicted
+++ resolved
@@ -28,11 +28,6 @@
 #endif
 
 #include "core/fts.h"
-<<<<<<< HEAD
-#include "core/prop.h"
-#include "engines/ceg_prophecy_arrays.h"
-=======
->>>>>>> 0e3bfc5b
 #include "frontends/btor2_encoder.h"
 #include "frontends/smv_encoder.h"
 #include "modifiers/control_signals.h"
@@ -54,42 +49,24 @@
 using namespace smt;
 using namespace std;
 
-
 ProverResult check_prop(PonoOptions pono_options,
                         Property & p,
-<<<<<<< HEAD
-                        SmtSolver & s,
-=======
                         const TransitionSystem & ts,
                         const SmtSolver & s,
->>>>>>> 0e3bfc5b
                         std::vector<UnorderedTermMap> & cex)
 {
   logger.log(1, "Solving property: {}", p.name());
 
-<<<<<<< HEAD
-  logger.log(5, "INIT:\n{}", p.transition_system().init());
-  logger.log(5, "TRANS:\n{}", p.transition_system().trans());
-=======
   logger.log(3, "INIT:\n{}", ts.init());
   logger.log(3, "TRANS:\n{}", ts.trans());
->>>>>>> 0e3bfc5b
 
   Engine eng = pono_options.engine_;
 
   std::shared_ptr<Prover> prover;
   if (pono_options.ceg_prophecy_arrays_) {
-<<<<<<< HEAD
-    // don't instantiate the sub-prover directly
-    // just pass the engine to CegProphecyArrays
-    prover = std::make_shared<CegProphecyArrays>(p, eng, s, pono_options);
-  } else {
-    prover = make_prover(eng, p, s, pono_options);
-=======
     prover = make_ceg_proph_prover(eng, p, ts, s, pono_options);
   } else {
     prover = make_prover(eng, p, ts, s, pono_options);
->>>>>>> 0e3bfc5b
   }
   assert(prover);
 
@@ -268,19 +245,15 @@
       }
 
       if (!fts.only_curr(prop)) {
-        logger.log(1, "Got next state or input variables in property. "
+        logger.log(1,
+                   "Got next state or input variables in property. "
                    "Generating a monitor state.");
         prop = add_prop_monitor(fts, prop);
       }
 
       vector<UnorderedTermMap> cex;
-<<<<<<< HEAD
-      Property p(fts, prop);
-      res = check_prop(pono_options, p, s, cex);
-=======
       Property p(s, prop, prop_name);
       res = check_prop(pono_options, p, fts, s, cex);
->>>>>>> 0e3bfc5b
       // we assume that a prover never returns 'ERROR'
       assert(res != ERROR);
 
@@ -349,18 +322,15 @@
       }
 
       if (!rts.only_curr(prop)) {
-        logger.log(1, "Got next state or input variables in property. "
+        logger.log(1,
+                   "Got next state or input variables in property. "
                    "Generating a monitor state.");
         prop = add_prop_monitor(rts, prop);
       }
 
       Property p(s, prop, prop_name);
       std::vector<UnorderedTermMap> cex;
-<<<<<<< HEAD
-      res = check_prop(pono_options, p, s, cex);
-=======
       res = check_prop(pono_options, p, rts, s, cex);
->>>>>>> 0e3bfc5b
       // we assume that a prover never returns 'ERROR'
       assert(res != ERROR);
 
