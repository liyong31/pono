/*********************                                                        */
/*! \file
** \verbatim
** Top contributors (to current version):
**   Makai Mann, Ahmed Irfan
** This file is part of the pono project.
** Copyright (c) 2019 by the authors listed in the file AUTHORS
** in the top-level source directory) and their institutional affiliations.
** All rights reserved.  See the file LICENSE in the top-level source
** directory for licensing information.\endverbatim
**
** \brief
**
**
**/

#include <csignal>
#include <iostream>
#include "assert.h"

#ifdef WITH_PROFILING
#include <gperftools/profiler.h>
#endif

#include "smt-switch/boolector_factory.h"
#ifdef WITH_MSAT
#include "smt-switch/msat_factory.h"
#endif

#include "core/fts.h"
#include "frontends/btor2_encoder.h"
#include "frontends/smv_encoder.h"
#include "modifiers/control_signals.h"
#include "modifiers/mod_ts_prop.h"
#include "modifiers/prop_monitor.h"
#include "modifiers/static_coi.h"
#include "options/options.h"
#include "printers/btor2_witness_printer.h"
#include "printers/vcd_witness_printer.h"
#include "smt-switch/logging_solver.h"
#include "smt/available_solvers.h"
#include "utils/logger.h"
#include "utils/make_provers.h"
#include "utils/ts_analysis.h"

using namespace pono;
using namespace smt;
using namespace std;

ProverResult check_prop(PonoOptions pono_options,
                        Term & prop,
                        TransitionSystem & ts,
                        const SmtSolver & s,
                        std::vector<UnorderedTermMap> & cex)
{
  // get property name before it is rewritten
  const string prop_name = ts.get_name(prop);

  logger.log(1, "Solving property: {}", prop_name);
  logger.log(3, "INIT:\n{}", ts.init());
  logger.log(3, "TRANS:\n{}", ts.trans());

  // modify the transition system and property based on options
  if (!pono_options.clock_name_.empty()) {
    Term clock_symbol = ts.lookup(pono_options.clock_name_);
    toggle_clock(ts, clock_symbol);
  }
  if (!pono_options.reset_name_.empty()) {
    std::string reset_name = pono_options.reset_name_;
    bool negative_reset = false;
    if (reset_name.at(0) == '~') {
      reset_name = reset_name.substr(1, reset_name.length() - 1);
      negative_reset = true;
    }
    Term reset_symbol = ts.lookup(reset_name);
    if (negative_reset) {
      SortKind sk = reset_symbol->get_sort()->get_sort_kind();
      reset_symbol = (sk == BV) ? s->make_term(BVNot, reset_symbol)
                                : s->make_term(Not, reset_symbol);
    }
    Term reset_done = add_reset_seq(ts, reset_symbol, pono_options.reset_bnd_);
    // guard the property with reset_done
    prop = ts.solver()->make_term(Implies, reset_done, prop);
  }

  if (pono_options.pseudo_init_prop_) {
    ts = pseudo_init_and_prop(ts, prop);
  }

  if (pono_options.static_coi_) {
    /* Compute the set of state/input variables related to the
       bad-state property. Based on that information, rebuild the
       transition relation of the transition system. */
    StaticConeOfInfluence coi(ts, { prop }, pono_options.verbosity_);
  }

  if (pono_options.promote_inputvars_) {
    ts = promote_inputvars(ts);
    assert(!ts.inputvars().size());
  }

  if (!ts.only_curr(prop)) {
    logger.log(1,
               "Got next state or input variables in property. "
               "Generating a monitor state.");
    prop = add_prop_monitor(ts, prop);
  }

  if (pono_options.assume_prop_) {
    // NOTE: crucial that pseudo_init_prop and add_prop_monitor passes are
    // before this pass. Can't assume the non-delayed prop and also
    // delay it
    prop_in_trans(ts, prop);
  }

  Property p(s, prop, prop_name);

  // end modification of the transition system and property

  Engine eng = pono_options.engine_;

  std::shared_ptr<Prover> prover;
  if (pono_options.cegp_abs_vals_) {
    prover = make_cegar_values_prover(eng, p, ts, s, pono_options);
  } else if (pono_options.ceg_bv_arith_) {
    prover = make_cegar_bv_arith_prover(eng, p, ts, s, pono_options);
  } else if (pono_options.ceg_prophecy_arrays_) {
    prover = make_ceg_proph_prover(eng, p, ts, s, pono_options);
  } else {
    prover = make_prover(eng, p, ts, s, pono_options);
  }
  assert(prover);

  // TODO: handle this in a more elegant way in the future
  //       consider calling prover for CegProphecyArrays (so that underlying
  //       model checker runs prove unbounded) or possibly, have a command line
  //       flag to pick between the two
  ProverResult r;
  if (pono_options.engine_ == MSAT_IC3IA)
  {
    // HACK MSAT_IC3IA does not support check_until
    r = prover->prove();
  }
  else
  {
    r = prover->check_until(pono_options.bound_);
  }

  if (r == FALSE && pono_options.witness_) {
    bool success = prover->witness(cex);
    if (!success) {
      logger.log(
          0,
          "Only got a partial witness from engine. Not suitable for printing.");
    }
  }

  Term invar;
  if (r == TRUE && (pono_options.show_invar_ || pono_options.check_invar_)) {
    try {
      invar = prover->invar();
    }
    catch (PonoException & e) {
      std::cout << "Engine " << pono_options.engine_
                << " does not support getting the invariant." << std::endl;
    }
  }

  if (r == TRUE && pono_options.show_invar_ && invar) {
    logger.log(0, "INVAR: {}", invar);
  }

  if (r == TRUE && pono_options.check_invar_ && invar) {
    bool invar_passes = check_invar(ts, p.prop(), invar);
    std::cout << "Invariant Check " << (invar_passes ? "PASSED" : "FAILED")
              << std::endl;
    if (!invar_passes) {
      // shouldn't return true if invariant is incorrect
      throw PonoException("Invariant Check FAILED");
    }
  }
  return r;
}

// Note: signal handlers are registered only when profiling is enabled.
void profiling_sig_handler(int sig)
{
  std::string signame;
  switch (sig) {
    case SIGINT: signame = "SIGINT"; break;
    case SIGTERM: signame = "SIGTERM"; break;
    case SIGALRM: signame = "SIGALRM"; break;
    default:
      throw PonoException(
          "Caught unexpected signal"
          "in profiling signal handler.");
  }
  logger.log(0, "\n Signal {} received\n", signame);
#ifdef WITH_PROFILING
  ProfilerFlush();
  ProfilerStop();
#endif
  // Switch back to default handling for signal 'sig' and raise it.
  signal(sig, SIG_DFL);
  raise(sig);
}

int main(int argc, char ** argv)
{
  PonoOptions pono_options;
  ProverResult res = pono_options.parse_and_set_options(argc, argv);
  if (res == ERROR) return res;
  // expected result returned by option parsing and setting is
  // 'pono::UNKNOWN', indicating that options were correctly set and
  // 'ERROR' otherwise, e.g. wrong command line options or
  // incompatible options were passed
  assert(res == pono::UNKNOWN);

  // set logger verbosity -- can only be set once
  logger.set_verbosity(pono_options.verbosity_);

  // For profiling: set signal handlers for common signals to abort
  // program.  This is necessary to gracefully stop profiling when,
  // e.g., an external time limit is enforced to stop the program.
  if (!pono_options.profiling_log_filename_.empty()) {
    signal(SIGINT, profiling_sig_handler);
    signal(SIGTERM, profiling_sig_handler);
    signal(SIGALRM, profiling_sig_handler);
#ifdef WITH_PROFILING
    logger.log(
        0, "Profiling log filename: {}", pono_options.profiling_log_filename_);
    ProfilerStart(pono_options.profiling_log_filename_.c_str());
#endif
  }

<<<<<<< HEAD
  // TEMP comment out error catching now for debugging
  // try {
  SmtSolver s;
  SmtSolver second_solver;
  if (pono_options.engine_ == INTERP) {
#ifdef WITH_MSAT
      // need mathsat for interpolant based model checking
      s = MsatSolverFactory::create(false);
      second_solver = MsatSolverFactory::create_interpolating_solver();
#else
      throw PonoException(
          "Interpolation-based model checking requires MathSAT and "
          "this version of pono is built without MathSAT.\nPlease "
          "setup smt-switch with MathSAT and reconfigure using --with-msat.\n"
          "Note: MathSAT has a custom license and you must assume all "
          "responsibility for meeting the license requirements.");
=======
#ifdef NDEBUG
  try {
>>>>>>> 1f2ea52d
#endif
    // no logging by default
    // could create an option for logging solvers in the future

    // HACK bool_model_generation for IC3IA breaks CegProphecyArrays
    // longer term fix will use a different solver in CegProphecyArrays,
    // but for now just force full model generation in that case

    SmtSolver s = create_solver_for(pono_options.smt_solver_,
                                    pono_options.engine_,
                                    false,
                                    pono_options.ceg_prophecy_arrays_);

    if (pono_options.logging_smt_solver_) {
      s = make_shared<LoggingSolver>(s);
      // TODO consider setting base-context-1 for BTOR here
      //      to allow resetting assertions
    }

    // limitations with COI
    if (pono_options.static_coi_) {
      if (pono_options.witness_) {
        logger.log(
            0,
            "Warning: disabling witness production. Temporary restriction -- "
            "Cannot produce witness with option --static-coi");
        pono_options.witness_ = false;
      }
      if (pono_options.pseudo_init_prop_) {
        // Issue explained here:
        // https://github.com/upscale-project/pono/pull/160 will be resolved
        // once state variables removed by COI are removed from init then should
        // do static-coi BEFORE mod-init-prop
        logger.log(0,
                   "Warning: --mod-init-prop and --static-coi don't work "
                   "well together currently.");
      }
    }
    // default options for IC3SA
    if (pono_options.engine_ == IC3SA_ENGINE) {
      // IC3SA expects all state variables
      pono_options.promote_inputvars_ = true;
    }

    // TODO: make this less ugly, just need to keep it in scope if using
    //       it would be better to have a generic encoder
    //       and also only create the transition system once
    string file_ext = pono_options.filename_.substr(
        pono_options.filename_.find_last_of(".") + 1);
    if (file_ext == "btor2" || file_ext == "btor") {
      logger.log(2, "Parsing BTOR2 file: {}", pono_options.filename_);
      FunctionalTransitionSystem fts(s);
      BTOR2Encoder btor_enc(pono_options.filename_, fts);
      const TermVec & propvec = btor_enc.propvec();
      unsigned int num_props = propvec.size();
      if (pono_options.prop_idx_ >= num_props) {
        throw PonoException(
            "Property index " + to_string(pono_options.prop_idx_)
            + " is greater than the number of properties in file "
            + pono_options.filename_ + " (" + to_string(num_props) + ")");
      }

      Term prop = propvec[pono_options.prop_idx_];

      vector<UnorderedTermMap> cex;
      res = check_prop(pono_options, prop, fts, s, cex);
      // we assume that a prover never returns 'ERROR'
      assert(res != ERROR);

      // print btor output
      if (res == FALSE) {
        cout << "sat" << endl;
        cout << "b" << pono_options.prop_idx_ << endl;
        assert(pono_options.witness_ || !cex.size());
        if (cex.size()) {
          print_witness_btor(btor_enc, cex);
          if (!pono_options.vcd_name_.empty()) {
            VCDWitnessPrinter vcdprinter(fts, cex);
            vcdprinter.dump_trace_to_file(pono_options.vcd_name_);
          }
        }
      } else if (res == TRUE) {
        cout << "unsat" << endl;
        cout << "b" << pono_options.prop_idx_ << endl;
      } else {
        assert(res == pono::UNKNOWN);
        cout << "unknown" << endl;
        cout << "b" << pono_options.prop_idx_ << endl;
      }

    } else if (file_ext == "smv") {
      logger.log(2, "Parsing SMV file: {}", pono_options.filename_);
      RelationalTransitionSystem rts(s);
      SMVEncoder smv_enc(pono_options.filename_, rts);
      const TermVec & propvec = smv_enc.propvec();
      unsigned int num_props = propvec.size();
      if (pono_options.prop_idx_ >= num_props) {
        throw PonoException(
            "Property index " + to_string(pono_options.prop_idx_)
            + " is greater than the number of properties in file "
            + pono_options.filename_ + " (" + to_string(num_props) + ")");
      }

      Term prop = propvec[pono_options.prop_idx_];
      // get property name before it is rewritten

      std::vector<UnorderedTermMap> cex;
      res = check_prop(pono_options, prop, rts, s, cex);
      // we assume that a prover never returns 'ERROR'
      assert(res != ERROR);

      logger.log(
          0, "Property {} is {}", pono_options.prop_idx_, to_string(res));

      if (res == FALSE) {
        cout << "sat" << endl;
        assert(pono_options.witness_ || cex.size() == 0);
        for (size_t t = 0; t < cex.size(); t++) {
          cout << "AT TIME " << t << endl;
          for (auto elem : cex[t]) {
            cout << "\t" << elem.first << " : " << elem.second << endl;
          }
        }
        assert(pono_options.witness_ || pono_options.vcd_name_.empty());
        if (!pono_options.vcd_name_.empty()) {
          VCDWitnessPrinter vcdprinter(rts, cex);
          vcdprinter.dump_trace_to_file(pono_options.vcd_name_);
        }
      } else if (res == TRUE) {
        cout << "unsat" << endl;
      } else {
        assert(res == pono::UNKNOWN);
        cout << "unknown" << endl;
      }
    } else {
      throw PonoException("Unrecognized file extension " + file_ext
                          + " for file " + pono_options.filename_);
    }
<<<<<<< HEAD
    // }
    // catch (PonoException & ce) {
    //   cout << ce.what() << endl;
    //   cout << "error" << endl;
    //   cout << "b" << pono_options.prop_idx_ << endl;
    //   res = ProverResult::ERROR;
    // }
    // catch (SmtException & se) {
    //   cout << se.what() << endl;
    //   cout << "error" << endl;
    //   cout << "b" << pono_options.prop_idx_ << endl;
    //   res = ProverResult::ERROR;
    // }
    // catch (std::exception & e) {
    //   cout << "Caught generic exception..." << endl;
    //   cout << e.what() << endl;
    //   cout << "error" << endl;
    //   cout << "b" << pono_options.prop_idx_ << endl;
    //   res = ProverResult::ERROR;
    // }
=======
#ifdef NDEBUG
  }
  catch (PonoException & ce) {
    cout << ce.what() << endl;
    cout << "error" << endl;
    cout << "b" << pono_options.prop_idx_ << endl;
    res = ProverResult::ERROR;
  }
  catch (SmtException & se) {
    cout << se.what() << endl;
    cout << "error" << endl;
    cout << "b" << pono_options.prop_idx_ << endl;
    res = ProverResult::ERROR;
  }
  catch (std::exception & e) {
    cout << "Caught generic exception..." << endl;
    cout << e.what() << endl;
    cout << "error" << endl;
    cout << "b" << pono_options.prop_idx_ << endl;
    res = ProverResult::ERROR;
  }
#endif
>>>>>>> 1f2ea52d

    if (!pono_options.profiling_log_filename_.empty()) {
#ifdef WITH_PROFILING
    ProfilerFlush();
    ProfilerStop();
#endif
  }

  return res;
}<|MERGE_RESOLUTION|>--- conflicted
+++ resolved
@@ -233,27 +233,8 @@
 #endif
   }
 
-<<<<<<< HEAD
-  // TEMP comment out error catching now for debugging
-  // try {
-  SmtSolver s;
-  SmtSolver second_solver;
-  if (pono_options.engine_ == INTERP) {
-#ifdef WITH_MSAT
-      // need mathsat for interpolant based model checking
-      s = MsatSolverFactory::create(false);
-      second_solver = MsatSolverFactory::create_interpolating_solver();
-#else
-      throw PonoException(
-          "Interpolation-based model checking requires MathSAT and "
-          "this version of pono is built without MathSAT.\nPlease "
-          "setup smt-switch with MathSAT and reconfigure using --with-msat.\n"
-          "Note: MathSAT has a custom license and you must assume all "
-          "responsibility for meeting the license requirements.");
-=======
 #ifdef NDEBUG
   try {
->>>>>>> 1f2ea52d
 #endif
     // no logging by default
     // could create an option for logging solvers in the future
@@ -392,28 +373,6 @@
       throw PonoException("Unrecognized file extension " + file_ext
                           + " for file " + pono_options.filename_);
     }
-<<<<<<< HEAD
-    // }
-    // catch (PonoException & ce) {
-    //   cout << ce.what() << endl;
-    //   cout << "error" << endl;
-    //   cout << "b" << pono_options.prop_idx_ << endl;
-    //   res = ProverResult::ERROR;
-    // }
-    // catch (SmtException & se) {
-    //   cout << se.what() << endl;
-    //   cout << "error" << endl;
-    //   cout << "b" << pono_options.prop_idx_ << endl;
-    //   res = ProverResult::ERROR;
-    // }
-    // catch (std::exception & e) {
-    //   cout << "Caught generic exception..." << endl;
-    //   cout << e.what() << endl;
-    //   cout << "error" << endl;
-    //   cout << "b" << pono_options.prop_idx_ << endl;
-    //   res = ProverResult::ERROR;
-    // }
-=======
 #ifdef NDEBUG
   }
   catch (PonoException & ce) {
@@ -436,7 +395,6 @@
     res = ProverResult::ERROR;
   }
 #endif
->>>>>>> 1f2ea52d
 
     if (!pono_options.profiling_log_filename_.empty()) {
 #ifdef WITH_PROFILING
