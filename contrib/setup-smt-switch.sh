#!/bin/bash

DIR="$( cd "$( dirname "${BASH_SOURCE[0]}" )" >/dev/null 2>&1 && pwd )"
DEPS=$DIR/../deps

<<<<<<< HEAD
SMT_SWITCH_VERSION=6e6552140d667e02d3ed2ae7b08b3902af051f2b
=======
SMT_SWITCH_VERSION=9d8b1ebe5a06c3f7a2f924efcdcaa978f503232a
>>>>>>> 0b8223bf

usage () {
    cat <<EOF
Usage: $0 [<option> ...]

Sets up the smt-switch API for interfacing with SMT solvers through a C++ API.

-h, --help              display this message and exit
--with-msat             include MathSAT which is under a custom non-BSD compliant license (default: off)
--cvc4-home             use an already downloaded version of CVC4
--python                build python bindings (default: off)
EOF
    exit 0
}

die () {
    echo "*** configure.sh: $*" 1>&2
    exit 1
}

WITH_MSAT=default
CONF_OPTS=""
WITH_PYTHON=default
cvc4_home=default

while [ $# -gt 0 ]
do
    case $1 in
        -h|--help) usage;;
        --with-msat)
            WITH_MSAT=ON
            CONF_OPTS="$CONF_OPTS --msat --msat-home=../mathsat";;
        --python)
            WITH_PYTHON=YES
            CONF_OPTS="$CONF_OPTS --python";;
        --cvc4-home) die "missing argument to $1 (see -h)" ;;
        --cvc4-home=*)
            cvc4_home=${1##*=}
            # Check if cvc4_home is an absolute path and if not, make it
            # absolute.
            case $cvc4_home in
                /*) ;;                            # absolute path
                *) cvc4_home=$(pwd)/$cvc4_home ;; # make absolute path
            esac
            CONF_OPTS="$CONF_OPTS --cvc4-home=$cvc4_home"
            ;;
        *) die "unexpected argument: $1";;
    esac
    shift
done

mkdir -p $DEPS

if [ ! -d "$DEPS/smt-switch" ]; then
    cd $DEPS
    git clone https://github.com/makaimann/smt-switch
    cd smt-switch
    git checkout -f $SMT_SWITCH_VERSION
    ./contrib/setup-btor.sh
    if [ $cvc4_home = default ]; then
        ./contrib/setup-cvc4.sh
    fi
    if [ $WITH_PYTHON = YES ]; then
        ./contrib/setup-skbuild.sh
    fi
    ./configure.sh --btor --cvc4 $CONF_OPTS --prefix=local --static
    cd build
    make -j$(nproc)
    # TODO put this back
    # temporarily disable due to test-disjointset issue
    # make test
    make install
    cd $DIR
else
    echo "$DEPS/smt-switch already exists. If you want to rebuild, please remove it manually."
fi

if [ 0 -lt $(ls $DEPS/smt-switch/local/lib/libsmt-switch* 2>/dev/null | wc -w) ]; then
    echo "It appears smt-switch with boolector and CVC4 was successfully installed to $DEPS/smt-switch/local."
    echo "You may now build pono with: ./configure.sh && cd build && make"
else
    echo "Building smt-switch failed."
    echo "You might be missing some dependencies."
    echo "Please see the github page for installation instructions: https://github.com/makaimann/smt-switch"
    exit 1
fi<|MERGE_RESOLUTION|>--- conflicted
+++ resolved
@@ -3,11 +3,7 @@
 DIR="$( cd "$( dirname "${BASH_SOURCE[0]}" )" >/dev/null 2>&1 && pwd )"
 DEPS=$DIR/../deps
 
-<<<<<<< HEAD
-SMT_SWITCH_VERSION=6e6552140d667e02d3ed2ae7b08b3902af051f2b
-=======
 SMT_SWITCH_VERSION=9d8b1ebe5a06c3f7a2f924efcdcaa978f503232a
->>>>>>> 0b8223bf
 
 usage () {
     cat <<EOF
