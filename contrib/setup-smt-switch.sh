--- conflicted
+++ resolved
@@ -3,11 +3,7 @@
 DIR="$( cd "$( dirname "${BASH_SOURCE[0]}" )" >/dev/null 2>&1 && pwd )"
 DEPS=$DIR/../deps
 
-<<<<<<< HEAD
-SMT_SWITCH_VERSION=9230477a5b9cd287cf4a30ed53d20700f714f821
-=======
 SMT_SWITCH_VERSION=0c0b12a11b9a0d68d6d724389393120172ed50f3
->>>>>>> 0c8fcad5
 
 usage () {
     cat <<EOF
