--- conflicted
+++ resolved
@@ -52,11 +52,6 @@
     # TODO switch back to master
     git clone -b cython-declarations-fix https://github.com/makaimann/smt-switch
     cd smt-switch
-<<<<<<< HEAD
-    # Put this back in after switching back to master
-#    git checkout -f $SMT_SWITCH_VERSION
-=======
->>>>>>> 98f5ac3a
     ./contrib/setup-btor.sh
 
     if [[ "$WITH_MSAT" != default ]]; then
