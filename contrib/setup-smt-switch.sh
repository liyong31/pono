--- conflicted
+++ resolved
@@ -3,12 +3,8 @@
 DIR="$( cd "$( dirname "${BASH_SOURCE[0]}" )" >/dev/null 2>&1 && pwd )"
 DEPS=$DIR/../deps
 
-<<<<<<< HEAD
+# get a particular version of smt-switch
 SMT_SWITCH_VERSION=b0829bc993b3523423d159fbcbb36249ff87b5c7
-=======
-# get a particular version of smt-switch
-SMT_SWITCH_VERSION=2a59474cf512f7b8a2c79486d20d530914666f65
->>>>>>> 9f548553
 
 mkdir -p $DEPS
 
