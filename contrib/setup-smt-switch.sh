--- conflicted
+++ resolved
@@ -27,11 +27,8 @@
 }
 
 WITH_MSAT=default
-<<<<<<< HEAD
+WITH_CVC4=default
 CONF_OPTS=""
-=======
-WITH_CVC4=default
->>>>>>> a435c301
 
 while [ $# -gt 0 ]
 do
@@ -40,12 +37,9 @@
         --with-msat)
             WITH_MSAT=ON
             CONF_OPTS="$CONF_OPTS --msat";;
-<<<<<<< HEAD
-=======
         --with-cvc4)
             WITH_CVC4=ON
             CONF_OPTS="$CONF_OPTS --cvc4";;
->>>>>>> a435c301
         -y|--auto-yes) MSAT_OPTS=--auto-yes;;
         --python)
             CONF_OPTS="$CONF_OPTS --python";;
